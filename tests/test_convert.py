from pathlib import Path

import pytest

from geouned import CadToCsg

path_to_cad = Path("testing/inputSTEP")
step_files = list(path_to_cad.rglob("*.stp")) + list(path_to_cad.rglob("*.step"))


@pytest.mark.parametrize("input_step_file", step_files)
def test_conversion(input_step_file):
    """Test that step files can be converted to openmc and mcnp files"""

    # sets up an output folder for the results
    output_dir = Path("tests_outputs") / input_step_file.with_suffix("")
    output_dir.mkdir(parents=True, exist_ok=True)
    output_filename_stem = output_dir / input_step_file.stem

    # creates the config file contents
    template = {
<<<<<<< HEAD
        "title" : 'Input Test' ,
        "stepFile" : f"{input_step_file.resolve()}" ,
        "geometryName" : f"{output_filename_stem.resolve()}" ,
        "outFormat" : ('mcnp', 'openMC_XML', 'openMC_PY', 'serpent', 'phits'),
        "compSolids" : False ,
        "volCARD" : False ,
        "volSDEF" : True ,
        "voidGen" : True ,
        "dummyMat" : True ,
        "minVoidSize" : 100 ,
        "cellSummaryFile" : False ,
        "cellCommentFile" : False ,
        "debug" : False ,
        "simplify" : 'no' ,
        "forceCylinder" :  False ,
        "splitTolerance" : 0 ,
        "newSplitPlane" : True ,
        "nPlaneReverse" : 0 ,
=======
        "title": "Input Test",
        "stepFile": f"{input_step_file.resolve()}",
        "geometryName": f"{output_filename_stem.resolve()}",
        "outFormat": ("mcnp", "openMC_XML"),
        "compSolids": False,
        "volCARD": False,
        "volSDEF": True,
        "voidGen": True,
        "dummyMat": True,
        "minVoidSize": 100,
        "cellSummaryFile": False,
        "cellCommentFile": False,
        "debug": False,
        "simplify": "no",
        "forceCylinder": False,
        "splitTolerance": 0,
        "newSplitPlane": True,
        "nPlaneReverse": 0,
>>>>>>> bb0365d8
    }

    # deletes the output MC files if they already exists
    suffixes = ('.mcnp', '.xml', '.inp', '.py', '.serp')
    for suffix in suffixes:
      output_filename_stem.with_suffix(suffix).unlink(missing_ok=True)

    GEO = CadToCsg("Input Test")

    # set parameters values stored in template dictionary
    for key, value in template.items():
        GEO.set(key, value)

    GEO.Start()

    for suffix in suffixes:
      assert output_filename_stem.with_suffix(suffix).exists()<|MERGE_RESOLUTION|>--- conflicted
+++ resolved
@@ -19,26 +19,6 @@
 
     # creates the config file contents
     template = {
-<<<<<<< HEAD
-        "title" : 'Input Test' ,
-        "stepFile" : f"{input_step_file.resolve()}" ,
-        "geometryName" : f"{output_filename_stem.resolve()}" ,
-        "outFormat" : ('mcnp', 'openMC_XML', 'openMC_PY', 'serpent', 'phits'),
-        "compSolids" : False ,
-        "volCARD" : False ,
-        "volSDEF" : True ,
-        "voidGen" : True ,
-        "dummyMat" : True ,
-        "minVoidSize" : 100 ,
-        "cellSummaryFile" : False ,
-        "cellCommentFile" : False ,
-        "debug" : False ,
-        "simplify" : 'no' ,
-        "forceCylinder" :  False ,
-        "splitTolerance" : 0 ,
-        "newSplitPlane" : True ,
-        "nPlaneReverse" : 0 ,
-=======
         "title": "Input Test",
         "stepFile": f"{input_step_file.resolve()}",
         "geometryName": f"{output_filename_stem.resolve()}",
@@ -57,7 +37,6 @@
         "splitTolerance": 0,
         "newSplitPlane": True,
         "nPlaneReverse": 0,
->>>>>>> bb0365d8
     }
 
     # deletes the output MC files if they already exists
