import os
from pathlib import Path

import pytest

import geouned

path_to_cad = Path("testing/inputSTEP")
step_files = list(path_to_cad.rglob("*.stp")) + list(path_to_cad.rglob("*.step"))
# removing two geometries that are particularly slow to convert from CI testing
# these two geometries remain in the test suite for locally testing
if os.getenv("GITHUB_ACTIONS"):
    step_files.remove(Path("testing/inputSTEP/large/SCDR.stp"))
    step_files.remove(Path("testing/inputSTEP/large/Triangle.stp"))
suffixes = (".mcnp", ".xml", ".inp", ".py", ".serp")


<<<<<<< HEAD
# @pytest.mark.parametrize("input_step_file", step_files)
# def test_conversion(input_step_file):
#     """Test that step files can be converted to openmc and mcnp files"""

#     # sets up an output folder for the results
#     output_dir = Path("tests_outputs") / input_step_file.with_suffix("")
#     output_dir.mkdir(parents=True, exist_ok=True)
#     output_filename_stem = output_dir / input_step_file.stem

#     # creates the config file contents
#     template = {
#         "title": "Input Test",
#         "stepFile": f"{input_step_file.resolve()}",
#         "geometryName": f"{output_filename_stem.resolve()}",
#         "outFormat": ("mcnp", "openMC_XML", "openMC_PY", "serpent", "phits"),
#         "compSolids": False,
#         "volCARD": False,
#         "volSDEF": True,
#         "voidGen": True,
#         "dummyMat": True,
#         "minVoidSize": 100,
#         "cellSummaryFile": False,
#         "cellCommentFile": False,
#         "debug": False,
#         "simplify": "no",
#     }

#     # deletes the output MC files if they already exists
#     suffixes = (".mcnp", ".xml", ".inp", ".py", ".serp")
#     for suffix in suffixes:
#         output_filename_stem.with_suffix(suffix).unlink(missing_ok=True)

#     my_options = geouned.Options(
#         forceCylinder=False,
#         splitTolerance=0,
#         newSplitPlane=True,
#         nPlaneReverse=0,
#     )

#     # default values used, just checking it can be passed in
#     my_tolerances = geouned.Tolerances(min_area=0.01)

#     # default values used, just checking it can be passed in
#     my_numeric_format = geouned.NumericFormat(C_r="12f")

#     geo = geouned.CadToCsg(
#         title="Input Test",
#         options=my_options,
#         tolerances=my_tolerances,
#         numeric_format=my_numeric_format,
#     )

#     # set parameters values stored in template dictionary
#     for key, value in template.items():
#         geo.set(key, value)

#     geo.start()

#     for suffix in suffixes:
#         assert output_filename_stem.with_suffix(suffix).exists()


def test_from_config_sets_attributes():

    geo = geouned.CadToCsg.from_config_ini('tests/config.ini')

    assert geo.title == "title of the model"
    assert geo.stepFile == "stepfilename.stp"
    assert geo.geometryName == "placeholder"
    assert geo.matFile == "materials.txt"
    assert geo.outFormat == ("mcnp", "openMC_PY", "openMC_XML")

    assert geo.splitTolerance == True
=======
@pytest.mark.parametrize("input_step_file", step_files)
def test_conversion(input_step_file):
    """Test that step files can be converted to openmc and mcnp files"""

    # sets up an output folder for the results
    output_dir = Path("tests_outputs") / input_step_file.with_suffix("")
    output_dir.mkdir(parents=True, exist_ok=True)
    output_filename_stem = output_dir / input_step_file.stem

    # deletes the output MC files if they already exists
    for suffix in suffixes:
        output_filename_stem.with_suffix(suffix).unlink(missing_ok=True)

    my_options = geouned.Options(
        forceCylinder=False,
        newSplitPlane=True,
        delLastNumber=False,
        enlargeBox=2,
        nPlaneReverse=0,
        splitTolerance=0,
        scaleUp=True,
        quadricPY=False,
        Facets=False,
        prnt3PPlane=False,
        forceNoOverlap=False,
    )

    my_tolerances = geouned.Tolerances(
        relativeTol=False,
        relativePrecision=0.000001,
        value=0.000001,
        distance=0.0001,
        angle=0.0001,
        pln_distance=0.0001,
        pln_angle=0.0001,
        cyl_distance=0.0001,
        cyl_angle=0.0001,
        sph_distance=0.0001,
        kne_distance=0.0001,
        kne_angle=0.0001,
        tor_distance=0.0001,
        tor_angle=0.0001,
        min_area=0.01,
    )
    my_numeric_format = geouned.NumericFormat(
        P_abc="14.7e",
        P_d="14.7e",
        P_xyz="14.7e",
        S_r="14.7e",
        S_xyz="14.7e",
        C_r="12f",
        C_xyz="12f",
        K_xyz="13.6e",
        K_tan2="12f",
        T_r="14.7e",
        T_xyz="14.7e",
        GQ_1to6="18.15f",
        GQ_7to9="18.15f",
        GQ_10="18.15f",
    )

    my_settings = geouned.Settings(
        matFile="",
        voidGen=True,
        debug=False,
        compSolids=True,
        simplify="no",
        cellRange=[],
        exportSolids="",
        minVoidSize=200.0,  # units mm
        maxSurf=50,
        maxBracket=30,
        voidMat=[],
        voidExclude=[],
        startCell=1,
        startSurf=1,
        sort_enclosure=False,
    )

    geo = geouned.CadToCsg(
        stepFile=f"{input_step_file.resolve()}",
        options=my_options,
        settings=my_settings,
        tolerances=my_tolerances,
        numeric_format=my_numeric_format,
    )

    geo.start()

    geo.export_csg(
        title="Converted with GEOUNED",
        geometryName=f"{output_filename_stem.resolve()}",
        outFormat=(
            "openMC_XML",
            "openMC_PY",
            "serpent",
            "phits",
            "mcnp",
        ),
        volSDEF=True,  # changed from the default
        volCARD=False,  # changed from the default
        UCARD=None,
        dummyMat=True,  # changed from the default
        cellCommentFile=False,
        cellSummaryFile=False,  # changed from the default
    )

    for suffix in suffixes:
        assert output_filename_stem.with_suffix(suffix).exists()


@pytest.mark.parametrize(
    "input_json_file",
    ["tests/config_complete_defaults.json", "tests/config_minimal.json"],
)
def test_cad_to_csg_from_json_with_defaults(input_json_file):

    # deletes the output MC files if they already exists
    for suffix in suffixes:
        Path("csg").with_suffix(suffix).unlink(missing_ok=True)

    my_cad_to_csg = geouned.CadToCsg.from_json(input_json_file)
    assert isinstance(my_cad_to_csg, geouned.CadToCsg)

    assert my_cad_to_csg.stepFile == "testing/inputSTEP/BC.stp"
    assert my_cad_to_csg.options.forceCylinder == False
    assert my_cad_to_csg.tolerances.relativeTol == False
    assert my_cad_to_csg.numeric_format.P_abc == "14.7e"
    assert my_cad_to_csg.settings.matFile == ""

    for suffix in suffixes:
        assert Path("csg").with_suffix(suffix).exists()

    # deletes the output MC files if they already exists
    for suffix in suffixes:
        Path("csg").with_suffix(suffix).unlink(missing_ok=True)

    my_cad_to_csg.start()
    my_cad_to_csg.export_csg()


def test_cad_to_csg_from_json_with_non_defaults():

    # deletes the output MC files if they already exists
    for suffix in suffixes:
        Path("csg").with_suffix(suffix).unlink(missing_ok=True)

    my_cad_to_csg = geouned.CadToCsg.from_json("tests/config_non_defaults.json")
    assert isinstance(my_cad_to_csg, geouned.CadToCsg)

    assert my_cad_to_csg.stepFile == "testing/inputSTEP/BC.stp"
    assert my_cad_to_csg.options.forceCylinder == True
    assert my_cad_to_csg.tolerances.relativePrecision == 2e-6
    assert my_cad_to_csg.numeric_format.P_abc == "15.7e"
    assert my_cad_to_csg.settings.matFile == "non default"

    for suffix in suffixes:
        assert Path("csg").with_suffix(suffix).exists()

    # deletes the output MC files if they already exists
    for suffix in suffixes:
        Path("csg").with_suffix(suffix).unlink(missing_ok=True)

    my_cad_to_csg.start()
    my_cad_to_csg.export_csg()
>>>>>>> 58abcb9d
<|MERGE_RESOLUTION|>--- conflicted
+++ resolved
@@ -14,82 +14,6 @@
     step_files.remove(Path("testing/inputSTEP/large/Triangle.stp"))
 suffixes = (".mcnp", ".xml", ".inp", ".py", ".serp")
 
-
-<<<<<<< HEAD
-# @pytest.mark.parametrize("input_step_file", step_files)
-# def test_conversion(input_step_file):
-#     """Test that step files can be converted to openmc and mcnp files"""
-
-#     # sets up an output folder for the results
-#     output_dir = Path("tests_outputs") / input_step_file.with_suffix("")
-#     output_dir.mkdir(parents=True, exist_ok=True)
-#     output_filename_stem = output_dir / input_step_file.stem
-
-#     # creates the config file contents
-#     template = {
-#         "title": "Input Test",
-#         "stepFile": f"{input_step_file.resolve()}",
-#         "geometryName": f"{output_filename_stem.resolve()}",
-#         "outFormat": ("mcnp", "openMC_XML", "openMC_PY", "serpent", "phits"),
-#         "compSolids": False,
-#         "volCARD": False,
-#         "volSDEF": True,
-#         "voidGen": True,
-#         "dummyMat": True,
-#         "minVoidSize": 100,
-#         "cellSummaryFile": False,
-#         "cellCommentFile": False,
-#         "debug": False,
-#         "simplify": "no",
-#     }
-
-#     # deletes the output MC files if they already exists
-#     suffixes = (".mcnp", ".xml", ".inp", ".py", ".serp")
-#     for suffix in suffixes:
-#         output_filename_stem.with_suffix(suffix).unlink(missing_ok=True)
-
-#     my_options = geouned.Options(
-#         forceCylinder=False,
-#         splitTolerance=0,
-#         newSplitPlane=True,
-#         nPlaneReverse=0,
-#     )
-
-#     # default values used, just checking it can be passed in
-#     my_tolerances = geouned.Tolerances(min_area=0.01)
-
-#     # default values used, just checking it can be passed in
-#     my_numeric_format = geouned.NumericFormat(C_r="12f")
-
-#     geo = geouned.CadToCsg(
-#         title="Input Test",
-#         options=my_options,
-#         tolerances=my_tolerances,
-#         numeric_format=my_numeric_format,
-#     )
-
-#     # set parameters values stored in template dictionary
-#     for key, value in template.items():
-#         geo.set(key, value)
-
-#     geo.start()
-
-#     for suffix in suffixes:
-#         assert output_filename_stem.with_suffix(suffix).exists()
-
-
-def test_from_config_sets_attributes():
-
-    geo = geouned.CadToCsg.from_config_ini('tests/config.ini')
-
-    assert geo.title == "title of the model"
-    assert geo.stepFile == "stepfilename.stp"
-    assert geo.geometryName == "placeholder"
-    assert geo.matFile == "materials.txt"
-    assert geo.outFormat == ("mcnp", "openMC_PY", "openMC_XML")
-
-    assert geo.splitTolerance == True
-=======
 @pytest.mark.parametrize("input_step_file", step_files)
 def test_conversion(input_step_file):
     """Test that step files can be converted to openmc and mcnp files"""
@@ -254,5 +178,4 @@
         Path("csg").with_suffix(suffix).unlink(missing_ok=True)
 
     my_cad_to_csg.start()
-    my_cad_to_csg.export_csg()
->>>>>>> 58abcb9d
+    my_cad_to_csg.export_csg()