import os
import math
import re
from pathlib import Path

import pytest

import geouned

path_to_cad = Path("testing/inputSTEP")
step_files = list(path_to_cad.rglob("*.stp")) + list(path_to_cad.rglob("*.step"))
# removing two geometries that are particularly slow to convert from CI testing
# these two geometries remain in the test suite for locally testing
if os.getenv("GITHUB_ACTIONS"):
    step_files.remove(Path("testing/inputSTEP/large/SCDR.stp"))
    step_files.remove(Path("testing/inputSTEP/large/Triangle.stp"))
suffixes = (".mcnp", ".xml", ".inp", ".py", ".serp")


@pytest.mark.parametrize("input_step_file", step_files)
def test_conversion(input_step_file):
    """Test that step files can be converted to openmc and mcnp files"""

    # sets up an output folder for the results
    output_dir = Path("tests_outputs") / input_step_file.with_suffix("")
    output_dir.mkdir(parents=True, exist_ok=True)
    output_filename_stem = output_dir / input_step_file.stem

    # deletes the output MC files if they already exists
    for suffix in suffixes:
        output_filename_stem.with_suffix(suffix).unlink(missing_ok=True)

    my_options = geouned.Options(
        forceCylinder=False,
        newSplitPlane=True,
        delLastNumber=False,
        enlargeBox=2,
        nPlaneReverse=0,
        splitTolerance=0,
        scaleUp=True,
        quadricPY=False,
        Facets=False,
        prnt3PPlane=False,
        forceNoOverlap=False,
    )

    my_tolerances = geouned.Tolerances(
        relativeTol=False,
        relativePrecision=0.000001,
        value=0.000001,
        distance=0.0001,
        angle=0.0001,
        pln_distance=0.0001,
        pln_angle=0.0001,
        cyl_distance=0.0001,
        cyl_angle=0.0001,
        sph_distance=0.0001,
        kne_distance=0.0001,
        kne_angle=0.0001,
        tor_distance=0.0001,
        tor_angle=0.0001,
        min_area=0.01,
    )

    my_numeric_format = geouned.NumericFormat(
        P_abc="14.7e",
        P_d="14.7e",
        P_xyz="14.7e",
        S_r="14.7e",
        S_xyz="14.7e",
        C_r="12f",
        C_xyz="12f",
        K_xyz="13.6e",
        K_tan2="12f",
        T_r="14.7e",
        T_xyz="14.7e",
        GQ_1to6="18.15f",
        GQ_7to9="18.15f",
        GQ_10="18.15f",
    )

    my_settings = geouned.Settings(
        matFile="",
        voidGen=True,
        debug=False,
        compSolids=True,
        simplify="no",
        exportSolids="",
        minVoidSize=200.0,  # units mm
        maxSurf=50,
        maxBracket=30,
        voidMat=[],
        voidExclude=[],
        startCell=1,
        startSurf=1,
        sort_enclosure=False,
    )

    geo = geouned.CadToCsg(
        options=my_options,
        settings=my_settings,
        tolerances=my_tolerances,
        numeric_format=my_numeric_format,
    )

    geo.load_step_file(filename=f"{input_step_file.resolve()}", skip_solids=[])

    geo.start()

    geo.export_csg(
        title="Converted with GEOUNED",
        geometryName=f"{output_filename_stem.resolve()}",
        outFormat=(
            "openmc_xml",
            "openmc_py",
            "serpent",
            "phits",
            "mcnp",
        ),
        volSDEF=True,  # changed from the default
        volCARD=False,  # changed from the default
        UCARD=None,
        dummyMat=True,  # changed from the default
        cellCommentFile=False,
        cellSummaryFile=False,  # changed from the default
    )

    for suffix in suffixes:
        assert output_filename_stem.with_suffix(suffix).exists()


@pytest.mark.parametrize(
    "input_json_file",
    ["tests/config_complete_defaults.json", "tests/config_minimal.json"],
)
def test_cad_to_csg_from_json_with_defaults(input_json_file):

    # deletes the output MC files if they already exists
    for suffix in suffixes:
        Path("csg").with_suffix(suffix).unlink(missing_ok=True)

    my_cad_to_csg = geouned.CadToCsg.from_json(input_json_file)
    assert isinstance(my_cad_to_csg, geouned.CadToCsg)

    assert my_cad_to_csg.filename == "testing/inputSTEP/BC.stp"
    assert my_cad_to_csg.options.forceCylinder == False
    assert my_cad_to_csg.tolerances.relativeTol == False
    assert my_cad_to_csg.numeric_format.P_abc == "14.7e"
    assert my_cad_to_csg.settings.matFile == ""

    for suffix in suffixes:
        assert Path("csg").with_suffix(suffix).exists()


def test_cad_to_csg_from_json_with_non_defaults():

    # deletes the output MC files if they already exists
    for suffix in suffixes:
        Path("csg").with_suffix(suffix).unlink(missing_ok=True)

    my_cad_to_csg = geouned.CadToCsg.from_json("tests/config_non_defaults.json")
    assert isinstance(my_cad_to_csg, geouned.CadToCsg)

    assert my_cad_to_csg.filename == "testing/inputSTEP/BC.stp"
    assert my_cad_to_csg.options.forceCylinder == True
    assert my_cad_to_csg.tolerances.relativePrecision == 2e-6
    assert my_cad_to_csg.numeric_format.P_abc == "15.7e"
    assert my_cad_to_csg.settings.matFile == "non default"

    for suffix in suffixes:
        assert Path("csg").with_suffix(suffix).exists()


def test_writing_to_new_folders():
    """Checks that a folder is created prior to writing output files"""

    geo = geouned.CadToCsg()
    geo.load_step_file(filename="testing/inputSTEP/BC.stp", skip_solids=[])
    geo.start()

    for outformat in ["mcnp", "phits", "serpent", "openmc_xml", "openmc_py"]:
        geo.export_csg(
            geometryName=f"tests_outputs/new_folder_for_testing_{outformat}/csg",
            cellCommentFile=False,
            cellSummaryFile=False,
            outFormat=[outformat],
        )
        geo.export_csg(
            geometryName=f"tests_outputs/new_folder_for_testing_{outformat}_cell_comment/csg",
            cellCommentFile=True,
            cellSummaryFile=False,
            outFormat=[outformat],
        )
        geo.export_csg(
            geometryName=f"tests_outputs/new_folder_for_testing_{outformat}_cell_summary/csg",
            cellCommentFile=False,
            cellSummaryFile=True,
            outFormat=[outformat],
        )


def test_with_relative_tol_true():

    # test to protect against incorrect attribute usage in FreeCAD
    # more details https://github.com/GEOUNED-org/GEOUNED/issues/154

    geo = geouned.CadToCsg(
        tolerances=geouned.Tolerances(relativeTol=False),
    )
    geo.load_step_file(filename=f"{step_files[1].resolve()}", skip_solids=[])
    geo.start()

    geo = geouned.CadToCsg(
        tolerances=geouned.Tolerances(relativeTol=True),
    )
<<<<<<< HEAD
    geo.load_step_file(filename=f"{step_files[1].resolve()}", skip_solids=[])
    geo.start()
=======
    geo.start()


@pytest.mark.parametrize("input_step_file", step_files)
@pytest.mark.parametrize("suffix", suffixes)
def test_new_mc_files_match_original(suffix, input_step_file):
    """
    Regression test that the checks the text files produced for each MC code match the text files produced previously.
    If this test fails it might be due to an improved MC code output instead of a mistake in the PR.
    You might want to update the MC text file in the regression test folder with the 'tests/update_regression_test_files.py' script.
    """

    def is_float(n):
        try:
            float(n)
        except ValueError:
            return False
        return True

    # sets up an output folder for the results
    regression_test_file = (
        Path("tests/regression_test_files")
        / input_step_file.parts[-2]
        / Path(input_step_file.stem)
        / Path(input_step_file.name).with_suffix(suffix)
    )
    output_filename = Path("tests_outputs") / input_step_file.with_suffix("") / Path(input_step_file.stem).with_suffix(suffix)
    with open(output_filename, "r") as f:
        file_new = f.readlines()
    with open(regression_test_file, "r") as f:
        file_original = f.readlines()
    for line_new, line_original in zip(file_new, file_original):
        # this lines in the output files are not expected to match
        if (
            " Creation Date" not in line_new
            and " Creation Date" not in line_original
            and " Version : " not in line_new
            and " Version : " not in line_original
            and " Original Step file : " not in line_new
            and " Original Step file : " not in line_original
        ):

            # checks the lines match or are close enough (within floating point accuracy)
            if line_new == line_original:
                assert True
            else:
                new_segments = re.findall(r'[ ,=()]|[^ ,=()]+', line_new)
                old_segments = re.findall(r'[ ,=()]|[^ ,=()]+', line_original)
                assert len(new_segments) == len(old_segments)
                for new_segment, old_segment in zip(new_segments, old_segments):
                    if new_segment != old_segment:
                        if is_float(new_segment) and is_float(old_segment):
                            assert math.isclose(float(new_segment), float(old_segment), abs_tol=1e-6)
                        else:
                            assert new_segment == old_segment

    assert len(file_new) == len(file_original)
>>>>>>> f4cff2de
<|MERGE_RESOLUTION|>--- conflicted
+++ resolved
@@ -213,10 +213,7 @@
     geo = geouned.CadToCsg(
         tolerances=geouned.Tolerances(relativeTol=True),
     )
-<<<<<<< HEAD
     geo.load_step_file(filename=f"{step_files[1].resolve()}", skip_solids=[])
-    geo.start()
-=======
     geo.start()
 
 
@@ -273,5 +270,4 @@
                         else:
                             assert new_segment == old_segment
 
-    assert len(file_new) == len(file_original)
->>>>>>> f4cff2de
+    assert len(file_new) == len(file_original)