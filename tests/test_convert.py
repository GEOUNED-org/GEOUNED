--- conflicted
+++ resolved
@@ -183,7 +183,6 @@
     my_cad_to_csg.export_csg()
 
 
-<<<<<<< HEAD
 def test_writing_to_new_folders():
     """Checks that a folder is created prior to writing output files"""
 
@@ -209,7 +208,8 @@
             cellSummaryFile=True,
             outFormat=[outformat],
         )
-=======
+
+
 def test_with_relative_tol_true():
 
     # test to protect against incorrect attribute usage in FreeCAD
@@ -224,5 +224,4 @@
         stepFile=f"{step_files[1].resolve()}",
         tolerances=geouned.Tolerances(relativeTol=True),
     )
-    geo.start()
->>>>>>> 0a3c5444
+    geo.start()