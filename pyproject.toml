[project]
name = "geouned"
version = "1.0.1"
authors = [
  { name="Juan-Pablo Catalan", email="jpcatalan@ind.uned.es" },
  { name="Patrick Sauvan", email="psauvan@ind.uned.es" },
]
maintainers = [
  { name="Patrick Sauvan", email="psauvan@ind.uned.es" },
  { name="Juan-Pablo Catalan", email="jpcatalan@ind.uned.es" },
  { name="Juan Garcia", email="jgarcia@ind.uned.es" },
  { name="Francisco Ogando", email="fogando@ind.uned.es" },
  { name="Javier Alguacil", email="jalguacil@ind.uned.es" },
]
description = "Conversion tool from CAD to CGS/CGS to CAD for Monte Carlo particle transport codes (MCNP & OpenMC)"
readme = "README.md"
requires-python = ">=3.8"
classifiers = [
    "Programming Language :: Python :: 3",
    "License :: OSI Approved :: European Union Public Licence 1.2 (EUPL 1.2)",
    "Operating System :: OS Independent",
]

[project.urls]
Homepage = "https://github.com/GEOUNED-org"
Repository = "https://github.com/GEOUNED-org/GEOUNED"
Documentation = "https://github.com/GEOUNED-org/GEOUNED/docs"

[project.optional-dependencies]
tests = [
    "pytest",
<<<<<<< HEAD
]
docs = [
  "sphinx",
  "sphinx_rtd_theme",
  "myst_parser"
=======
    "black==24.4.2",
>>>>>>> 302e51ed
]<|MERGE_RESOLUTION|>--- conflicted
+++ resolved
@@ -29,13 +29,10 @@
 [project.optional-dependencies]
 tests = [
     "pytest",
-<<<<<<< HEAD
+    "black==24.4.2",
 ]
 docs = [
   "sphinx",
   "sphinx_rtd_theme",
   "myst_parser"
-=======
-    "black==24.4.2",
->>>>>>> 302e51ed
 ]