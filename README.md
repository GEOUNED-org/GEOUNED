--- conflicted
+++ resolved
@@ -74,11 +74,7 @@
 /~>geouned -r file_config_name
 ```
 
-<<<<<<< HEAD
-Detailed descriptions of all options of the config files (forward ans reverse) are given in the manual located in ~docs/ folder.
-=======
 Detailed descriptions of all options of the config files (forward and reverse) are given in the manual located in ~docs/ folder.
->>>>>>> 62170377
 
 ## Citation
 
