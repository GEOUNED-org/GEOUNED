#
# Define the class storing Boolean expression of the cell definition
#

import re

mostinner = re.compile(r"\([^\(^\)]*\)")  # identify most inner parentheses
number = re.compile(
    r"(?P<value>[-+]?\d+)"
)  # identify signed integer and record its value in <value>
mix = re.compile(
    r"(?P<value>([-+]?\d+|\[0+\]))"
)  # identify signed integer or [000...] pattern. Record the value.
TFX = re.compile(
    r"(?P<value>[FTXo]+)"
)  # identify pattern incluinding F,T,X, or o sequence ( in any order).
PValue = re.compile(r"P\d+")  # identify pattern "P" + integer pattern (e.g. P3915).
NValue = re.compile(r"N\d+")  # identify pattern "N" + integer pattern (e.g. N3358).
conversion = {
    "T": True,
    "F": False,
    "X": None,
}  # associate "T", "F", "X" with associated Boolean value (or None for X)


class BoolSequence:
    """Class storing Boolean expression and operating on it"""

    def __init__(self, definition=None, operator=None):
        if definition:
            self.elements = []
            self.setDef(definition)
        else:
            self.elements = []
            self.operator = operator
            self.level = 0

    def __str__(self):
        out = "{}[".format(self.operator)
        if type(self.elements) is bool:
            return " True " if self.elements else " False "
        for e in self.elements:
            if type(e) is int or type(e) is bool or type(e) is str:
                out += " {} ".format(e)
            else:
                out += e.__str__()

        out += "] "
        return out

    def append(self, *seq):
        """Append a BoolSequence Objects. seq may be :
        - An iterable containing allowed BoolSequence Objects
        - A BoolSequence object
        - An integer value
        - A Boolean value"""
        for s in seq:
            if type(s) is int:
                level = -1
                if s in self.elements:
                    continue
                elif -s in self.elements:
                    self.level = -1
                    if self.operator == "AND":
                        self.elements = False
                    else:
                        self.elements = True
                    return
            elif type(s) is bool:
                if self.operator == "AND" and s or self.operator == "OR" and not s:
                    continue
                else:
                    self.elements = s
                    self.level = -1
                    return
            else:
                level = s.level
                if type(s.elements) is bool:
                    if (
                        self.operator == "AND"
                        and not s.elements
                        or self.operator == "OR"
                        and s.elements
                    ):
                        self.level = -1
                        self.elements = s.elements
                        return
                    else:
                        continue

            self.elements.append(s)
            self.level = max(self.level, level + 1)

<<<<<<< HEAD
    def assign(self, seq):
        """Assign the BoolSequence Seq to the self instance BoolSequence""" 
        if type(seq) is bool:
=======
    def assign(self, Seq):
        """Assign the BoolSequence Seq to the self instance BoolSequence"""
        if type(Seq) is bool:
>>>>>>> bb0365d8
            self.operator == "AND"
            self.elements = seq
            self.level = -1
            return

        self.operator = seq.operator
        self.elements = seq.elements
        self.level = seq.level

    def update(self, seq, pos):
        if len(pos) == 0:
            self.assign(seq)
            return
        elif len(pos) == 1:
            base = self
        else:
            base = self.getElement(pos[:-1])

        indexes = pos[-1]
        indexes.sort()
        for i in reversed(indexes):
            del base.elements[i]

        if type(seq.elements) is bool:
            base.elements = seq.elements
            base.level = -1
        else:
            base.append(seq)
            base.joinOperators()
        self.clean(self_level=True)
        return

    def getElement(self, pos):
        if len(pos) == 1:
            return self.elements[pos[0]]
        else:
            return self.elements[pos[0]].getElement(pos[1:])

    def copy(self):
        cp = BoolSequence()
        cp.operator = self.operator
        cp.level = self.level
        if type(self.elements) is bool:
            cp.elements = self.elements
        else:
            for e in self.elements:
                if type(e) is int:
                    cp.elements.append(e)
                else:
                    cp.elements.append(e.copy())
        return cp

    def getComplementary(self):
        c = BoolSequence(operator=self.compOperator())
        c.level = self.level

        if self.level == 0:
            for e in self.elements:
                c.elements.append(-e)
            return c
        else:
            self.groupSingle()
            for e in self.elements:
                c.elements.append(e.getComplementary())
            return c

    def compOperator(self):
        if self.operator == "AND":
            return "OR"
        else:
            return "AND"

    def simplify(self, CT=None, depth=0):
        """Simplification by recursive calls to the inner BoolSequence objects."""
        if self.level > 0:
            for seq in self.elements:
                seq.simplify(CT, depth + 1)
            self.clean()
            self.joinOperators()
            self.levelUpdate()

        if type(self.elements) is not bool and (
            self.level > 0 or len(self.elements) > 1
        ):
            levIn = self.level
            self.simplifySequence(CT)

            if self.level > levIn and depth < 10:
                self.simplify(CT, depth + 1)

    def simplifySequence(self, CT=None):
        """Carry out the simplification process of the BoolSequence."""
        if self.level < 1 and CT is None:
            self.clean()
            return

        surf_names = self.getSurfacesNumbers()
        if not surf_names:
            return

        newNames = surf_names
        for val_name in surf_names:
            if val_name in newNames:

                if CT is None:
                    true_set = {abs(val_name): True}
                    false_set = {abs(val_name): False}
                else:
                    true_set, false_set = CT.getConstraintSet(val_name)

                if not self.doFactorize(val_name, true_set, false_set):
                    continue
                self.factorize(val_name, true_set, false_set)
                if type(self.elements) is bool:
                    return
                newNames = self.getSurfacesNumbers()

    def doFactorize(self, val_name, true_set, false_set):
        """For level 0 sequence check if the factorization would lead to a simplification."""
        if self.level > 0:
            return True
        if true_set is None and false_set is None:
            print(f"{val_name} is not true nor false")
            return False
        if true_set is None or false_set is None:
            return True

        val_set = self.getSurfacesNumbers()
        t_set = set(true_set.keys()) & val_set
        f_set = set(false_set.keys()) & val_set

        if len(t_set) == 1 and len(f_set) == 1:
            return False

        value = None
        for val in self.elements:
            if abs(val) == val_name:
                value = val
                break

        if value is None:
            return False

        if len(t_set) == 1:
            if self.operator == "AND":
                # if value > 0 and t_set[val_name] or value < 0 and not t_set[val_name] : return False
                if value > 0:
                    return False  # TrueSet[Valname] always True
            else:
                # if value < 0 and t_set[val_name] or value > 0 and not t_set[val_name] : return False
                if value < 0:
                    return False

        elif len(f_set) == 1:
            if self.operator == "AND":
                # if value > 0 and f_set[val_name] or value < 0 and not f_set[val_name] : return False
                if value < 0:
                    return False
            else:
                # if value < 0 and f_set[val_name] or value > 0 and not f_set[val_name] : return False
                if value > 0:
                    return False

        return True

    # check if level 0 sequence have opposite value a & -a = 0  , a|-a = 1
    # return the value of the sequence None(unknown), True, False
    def check(self, level0=False):
        """Check BoolSequence in level 0 have oposite values  a & -a = 0  , a|-a = 1."""
        if type(self.elements) is bool:
            return self.elements
        if self.level == 0:
            signed_surf = set(self.elements)
            surf_name = self.getSurfacesNumbers()
            if len(signed_surf) == len(surf_name):
                return None  # means same surface has not positive and negative value
            elif self.operator == "AND":
                self.elements = False
                self.level = -1
                return False
            else:
                self.elements = True
                self.level = -1
                return True
        elif not level0:
            self.groupSingle()
            none_val = False
            for e in reversed(self.elements):
                e.check()
                if type(e.elements) is bool:
                    res = e.elements
                else:
                    res = None

                if res is None:
                    none_val = True
                elif self.operator == "AND" and res is False:
                    self.level = -1
                    self.elements = False
                    return False
                elif self.operator == "OR" and res is True:
                    self.level = -1
                    self.elements = True
                    return True
                else:
                    self.elements.remove(e)

            if none_val:
                return None
            elif self.operator == "AND":
                self.level = -1
                self.elements = True
                return True
            else:
                self.level = -1
                self.elements = False
                return False

    def substitute(self, var, val):
        """Substitute in the BoolSequence the variable "var" by the value "val".
        "val" can be an Boolean value or an integer representing another surface variable.
        """
        if val is None:
            return
        if type(self.elements) is bool:
            return
        name = abs(var)
        ic = len(self.elements)
        for e in reversed(self.elements):
            ic -= 1
            if type(e) is int:
                if abs(e) == name:
                    if type(val) is int:
                        if name == e:
                            self.elements[ic] = val
                        else:
                            self.elements[ic] = -val

                    else:
                        if name == e:
                            bool_value = val
                        else:
                            bool_value = not val

                        if self.operator == "AND" and not bool_value:
                            self.elements = False
                            self.level = -1
                            return
                        elif self.operator == "OR" and bool_value:
                            self.elements = True
                            self.level = -1
                            return
                        else:
                            self.elements.remove(e)

            else:
                e.substitute(var, val)

        if self.elements == []:
            self.elements = True if self.operator == "AND" else False
            self.level = -1
            return

        self.clean(self_level=True)
        self.check(level0=True)
        self.joinOperators(self_level=True)

    def clean(self, self_level=False):
        """Remove sequences whom elements are boolean values instead of list."""
        if type(self.elements) is bool:
            return self.elements
        for e in reversed(self.elements):
            if type(e) is int:
                continue
            eVal = e if self_level else e.clean()
            if type(eVal) is not bool:
                eVal = eVal.elements

            if type(eVal) is bool:
                if eVal and self.operator == "OR":
                    self.elements = True
                    self.level = -1
                    return True
                elif not eVal and self.operator == "AND":
                    self.elements = False
                    self.level = -1
                    return False
                self.elements.remove(e)

        if self.elements == []:
            if self.operator == "OR":
                self.elements = False
            else:
                self.elements = True
            self.level = -1
            return self.elements
        else:
            return self

    def joinOperators(self, self_level=False):
        """Join redundant operators in found in the sequence."""
        if type(self.elements) is bool:
            return
        self.clean(self_level=True)
        self.levelUpdate()
        if self.level == 0:
            return
        self.groupSingle()
        ANDop = []
        ORop = []

        for e in self.elements:
            if e.operator == "AND":
                ANDop.append(e)
            else:
                ORop.append(e)

        if len(ANDop) > 1 and self.operator == "AND":
            newSeq = BoolSequence(operator="AND")
            for s in ANDop:
                newSeq.elements.extend(s.elements)
                self.elements.remove(s)
            newSeq.levelUpdate()
            self.append(newSeq)

        elif len(ORop) > 1 and self.operator == "OR":
            newSeq = BoolSequence(operator="OR")
            for s in ORop:
                newSeq.elements.extend(s.elements)
                self.elements.remove(s)
            newSeq.levelUpdate()
            self.append(newSeq)

        if self.level > 0 and len(self.elements) == 1:
            self.operator = self.elements[0].operator
            self.elements[:] = self.elements[0].elements[:]
            self.level -= 1
            self.joinOperators()

        if self.level == 0:
            self.check()
            return

        if not self_level:
            if type(self.elements) is bool:
                return
            for e in self.elements:
                e.joinOperators()

    def getSubSequence(self, setIn):
        if type(setIn) is set:
            val_set = setIn
        elif type(setIn) is int:
            val_set = {setIn}
        else:
            val_set = set(setIn.keys())

        if self.level == 0:
            return ([], self)

        position = []
        subSeq = BoolSequence(operator=self.operator)

        for pos, e in enumerate(self.elements):
            surf = e.getSurfacesNumbers()
            if len(surf & val_set) != 0:
                subSeq.append(e)
                position.append(pos)

        if len(position) == 1 and subSeq.elements[0].level > 0:
            subList, subSeq = subSeq.elements[0].getSubSequence(val_set)
            subList.insert(0, position[0])
        else:
            subList = [position]

        return subList, subSeq

    def factorize(self, valname, true_set, false_set):
        """Make the factorization of the Sequence on variable valname using Shannon's theorem."""
        if true_set is None:  # valname cannot take True value
            falseFunc = self.evaluate(false_set)
            self.assign(falseFunc)
            return True

        if false_set is None:  # valname cannot take false value
            trueFunc = self.evaluate(true_set)
            self.assign(trueFunc)
            return True

        val_set = set(true_set.keys())
        val_set.update(false_set.keys())
        pos, subSeq = self.getSubSequence(val_set)
        updt = True
        if len(pos) == 0:
            subSeq = self
            updt = False

        trueFunc = subSeq.evaluate(true_set)

        falseFunc = subSeq.evaluate(false_set)

        if trueFunc is False:
            newSeq = BoolSequence(operator="AND")
            if falseFunc is True:
                newSeq.append(-valname)
            elif falseFunc is False:
                newSeq.elements = False
                newSeq.level = -1
            else:
                newSeq.append(-valname, falseFunc)
                newSeq.joinOperators(self_level=True)

            if updt:
                self.update(newSeq, pos)
            else:
                self.assign(newSeq)
            return True

        elif trueFunc is True:
            newSeq = BoolSequence(operator="OR")
            if falseFunc is True:
                newSeq.elements = True
                newSeq.level = -1
            elif falseFunc is False:
                newSeq.append(valname)
            else:
                newSeq.append(valname, falseFunc)
                newSeq.joinOperators(self_level=True)

            if updt:
                self.update(newSeq, pos)
            else:
                self.assign(newSeq)
            return True

        if falseFunc is False:
            newSeq = BoolSequence(operator="AND")
            if trueFunc is True:
                newSeq.append(valname)
            elif trueFunc is False:
                newSeq.elements = False
                newSeq.level = -1
            else:
                newSeq.append(valname, trueFunc)
                newSeq.joinOperators(self_level=True)
            if updt:
                self.update(newSeq, pos)
            else:
                self.assign(newSeq)
            return True

        elif falseFunc is True:
            newSeq = BoolSequence(operator="OR")
            if trueFunc is True:
                newSeq.elements = True
                newSeq.level = -1
            elif trueFunc is False:
                newSeq.append(-valname)
            else:
                newSeq.append(-valname, trueFunc)
                newSeq.joinOperators(self_level=True)
            if updt:
                self.update(newSeq, pos)
            else:
                self.assign(newSeq)
            return True

    def evaluate(self, valueSet):
        """Return the result of the evaluation of the BoolSequence given the known values of the variables in "valueSet".
        Result can be a Boolean value or the reduced expresion of the BoolSequence."""
        if type(self.elements) is bool:
            return self.elements
        self.groupSingle()
        newSeq = self.copy()
        for name, value in valueSet.items():
            newSeq.substitute(name, value)
            if type(newSeq.elements) is bool:
                return newSeq.elements

        return newSeq.elements if type(newSeq.elements) is bool else newSeq

    def setDef(self, expression):
        """Set the expression of the Boolean function in the BoolSequence instance.
        "expresion" is the string object. The definition should have MCNP syntax cell definition.
        """
        terms, operator = outterTerms(expression)
        self.operator = operator
        self.level = 0
        lev0Seq = set()
        lev0SeqAbs = set()
        for t in terms:
            if isInteger(t):
                val = int(t.strip("(").strip(")"))
                lev0Seq.add(val)
                lev0SeqAbs.add(abs(val))
                # self.elements.append(int(t.strip('(').strip(')')))
            else:
                x = BoolSequence(t)
                self.level = max(x.level + 1, self.level)
                self.append(x)

        # check if in integer sequence there is surface sequence s -s
        if len(lev0Seq) != len(lev0SeqAbs):
            if self.operator == "AND":
                self.elements = False
            else:
                self.elements = True
            self.level = -1
        else:
            self.append(*lev0Seq)

        self.groupSingle()

    def groupSingle(self):
        """group integers found in Sequence with level > 1.
        (e.g. change AND[1 2 3 OR[2 4]] to AND[ AND[1 2 3] OR[2 3]] )."""
        if self.level == 0:
            return
        if type(self.elements) is bool:
            return
        group = []
        for e in reversed(self.elements):
            if type(e) is int:
                group.append(e)
                self.elements.remove(e)
            elif e.level == 0 and len(e.elements) == 1:
                group.append(e.elements[0])
                self.elements.remove(e)

        if not group:
            return
        seq = BoolSequence()
        seq.elements.extend(group)
        seq.operator = self.operator
        seq.level = 0
        self.elements.insert(0, seq)

    def getSurfacesNumbers(self):
        """Return the list of all surfaces in the BoolSequence definition."""
        if type(self.elements) is bool:
            return tuple()
        surf = set()
        for e in self.elements:
            if type(e) is int:
                surf.add(abs(e))
            else:
                surf.update(e.getSurfacesNumbers())
        return surf

    def levelUpdate(self):
        """Update the level value of the BoolSequence."""
        if type(self.elements) is bool:
            self.level = 0
            return

        self.level = 0
        for e in self.elements:
            if type(e) is int:
                continue
            e.levelUpdate()
            self.level = max(e.level + 1, self.level)


def insertInSequence(Seq, trgt, nsrf, operator):
    """Substitute the variable trgt by the sequence "(trgt:nsrg)" or "(trgt nsf)" in the
    BoolSequence Seq"""
    if operator == "OR":
        newSeq = BoolSequence(f"{trgt}:{nsrf}")
    else:
        newSeq = BoolSequence(f"{trgt} {nsrf}")

    substituteIntegerElement(Seq, trgt, newSeq)
    Seq.levelUpdate()
    # Seq.joinOperators()


def substituteIntegerElement(Seq, target, newElement):
    """Substitute the variable target by the sequence newElement in the
    BoolSequence Seq"""
    for i, e in enumerate(Seq.elements):
        if type(e) is int:
            if e == target:
                Seq.elements[i] = newElement
        else:
            substituteIntegerElement(e, target, newElement)


def outterTerms(expression, value="number"):
    """Return the list and the boolean operator of the outter terms of the expression."""
    if value == "number":
        # reValue = number
        reValue = mix
        nullVal = "0"
    else:
        reValue = TFX
        nullVal = "o"

    expr = expression

    # Loop until no redundant parentheses are found
    cont = True

    while cont:
        # Loop over most inner parentheses
        pos = 0
        cont = False
        while True:
            m = mostinner.search(expr, pos)
            if not m:
                break
            cont = True
            if redundant(m, expr):
                # remove redundant parentheses
                expr = (
                    expr[: m.start()]
                    + " "
                    + expr[m.start() + 1 : m.end() - 1]
                    + " "
                    + expr[m.end() :]
                )
            else:
                # replace no redundant parentheses by 0 and : by ;
                zeros = "[" + nullVal * (m.end() - m.start() - 2) + "]"
                expr = expr[: m.start()] + zeros + expr[m.end() :]

            pos = m.end()

    if ":" in expr:
        terms = []
        pos = 0
        while True:
            new_pos = expr.find(":", pos)
            if new_pos == -1:
                terms.append(expression[pos:].strip())
                break
            terms.append(expression[pos:new_pos].strip())
            pos = new_pos + 1
        return (terms, "OR")
    else:
        terms = []
        pos = 0
        while True:
            m = reValue.search(expr, pos)
            if not m:
                break
            terms.append(expression[m.start() : m.end()])
            pos = m.end()
        return (terms, "AND")


def redundant(m, geom):
    """Check if the inner parentheses are redundant."""
    term = m.group()

    # Find first valid character at the left of the  parenthese
    left_ok = True
    left = m.start() - 1
    while left > -1:
        if geom[left] in ("\n", "C", "$", " "):
            left -= 1
        else:
            if geom[left] not in ("(", ":"):
                left_ok = False
            break

    # check if no ':' (or) are inside the parenthese
    # if not, parentheses are redundants
    if term.find(":") == -1:
        return True

    # Find first valid character at the right of the  parenthese
    right_ok = True
    right = m.end()
    while right < len(geom):
        if geom[right] in ("\n", "C", "$", " "):
            right += 1
        else:
            if geom[right] not in (")", ":"):
                right_ok = False
            break

    # if parentheses are like:
    # {( or : } ( ....... ) {) or :}
    # parentheses are redundants

    if left_ok and right_ok:
        return True
    else:
        return False


def isInteger(x):
    try:
        int(x.strip("(").strip(")"))
        return True
    except:
        return False<|MERGE_RESOLUTION|>--- conflicted
+++ resolved
@@ -91,15 +91,9 @@
             self.elements.append(s)
             self.level = max(self.level, level + 1)
 
-<<<<<<< HEAD
     def assign(self, seq):
         """Assign the BoolSequence Seq to the self instance BoolSequence""" 
         if type(seq) is bool:
-=======
-    def assign(self, Seq):
-        """Assign the BoolSequence Seq to the self instance BoolSequence"""
-        if type(Seq) is bool:
->>>>>>> bb0365d8
             self.operator == "AND"
             self.elements = seq
             self.level = -1
