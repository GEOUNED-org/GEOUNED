#################################
# Module to write Serpent input #
#################################
import logging
from datetime import datetime

import FreeCAD

from ..CodeVersion import *
from ..Utils.BasicFunctions_part1 import is_opposite, points_to_coeffs
from ..Utils.Functions import SurfacesDict
from .Functions import change_surf_sign, serpent_surface, write_serpent_cell_def

logger = logging.getLogger(__name__)


class SerpentInput:
    def __init__(self, Meta, Surfaces, setting, options):
        self.Title = setting["title"]
        self.VolSDEF = setting["volSDEF"]
        self.VolCARD = setting["volCARD"]
        self.U0CARD = setting["UCARD"]
        self.dummyMat = setting["dummyMat"]
        self.Cells = Meta
        self.Options = {
            "Volume": self.VolCARD,
            "Particle": ("n", "p"),
            "Universe": self.U0CARD,
        }
        self.part = "p"

        self.StepFile = setting["stepFile"]
        if isinstance(self.StepFile, (tuple, list)):
            self.StepFile = "; ".join(self.StepFile)

        if self.Title == "":
            self.Title = self.StepFile

        self.__get_surface_table__()
        self.__simplify_planes__(Surfaces, options)

        self.Surfaces = self.__sorted_surfaces__(Surfaces)
        self.Materials = set()

        return

    # def setSRC(self,data):

    #     if data[0] is not None:
    #       sdef     = f'src point {self.part}\n'
    #       self.src_sphere = (sdef)
    #     else:
    #       self.src_sphere = None
    #     xmin,xmax,ymin,ymax,zmin,zmax = data[1]

    #     sdef = 'SDEF PAR={} X=D1 Y=D2 Z=D3 \n'.format(self.part)
    #     SI1  = 'SI1 {:13.7e} {:13.7e} \n'.format(xmin*0.1,xmax*0.1)
    #     SI2  = 'SI2 {:13.7e} {:13.7e} \n'.format(ymin*0.1,ymax*0.1)
    #     SI3  = 'SI3 {:13.7e} {:13.7e} \n'.format(zmin*0.1,zmax*0.1)
    #     SP1  = 'SP1 0  1 \n'
    #     SP2  = 'SP2 0  1 \n'
    #     SP3  = 'SP3 0  1 \n'
    #     self.SDEF_box    = (sdef,SI1,SI2,SI3,SP1,SP2,SP3)

    def write_input(self, filename):
<<<<<<< HEAD
        print(f"write Serpent file {filename}")
        with open(file=filename, mode="w", encoding="utf-8") as self.inpfile:
            self.__write_header__()
            cellblockHeader = """\
=======
        logger.info(f"write Serpent file {filename}")
        self.inpfile = open(filename, "w", encoding="utf-8")
        self.__write_header__()
        cellblockHeader = """\
>>>>>>> 6e083e73
% --- CELL DEFINITIONS 
"""
            self.inpfile.write(cellblockHeader)
            self.__write_cell_block__()
            self.inpfile.write(" \n")

            surfaceHeader = """\
% --- SURFACE DEFINITIONS 
"""
            self.inpfile.write(surfaceHeader)
            self.__write_surface_block__()
            self.inpfile.write(" \n")

            self.__write_source_block__()

        return

    def __write_header__(self):

        version = GEOUNED_Version
        releaseDate = GEOUNED_ReleaseDate
        freeCAD_Version = "{V[0]:}.{V[1]:}.{V[2]:}".format(V=FreeCAD.Version())

        Header = f"""{self.Title}
%   ______ _______  _____      _     _ __   _ _______ ______  
%  |  ____ |______ |     | ___ |     | | \\  | |______ |     \\ 
%  |_____| |______ |_____|     |_____| |  \\_| |______ |_____/
% Version : {version}     {releaseDate}
% FreeCAD Version : {freeCAD_Version} 
"""

        Information = f"""%
% *************************************************************
% Original Step file : {self.StepFile}
%
% Creation Date : {datetime.now()}
% Solid Cells   : {self.__solidCells__}
% Total Cells   : {self.__cells__}
% Surfaces      : {len(self.Surfaces)}
% Materials     : {len(self.__materials__)}
%
% **************************************************************
"""
        self.inpfile.write(Header)
        self.inpfile.write(Information)
        return

    def __write_surface_block__(self):

        for surf in self.Surfaces:
            self.__write_surfaces__(surf)

    def __write_cell_block__(self):

        for i, cell in enumerate(self.Cells):
            self.__write_cells__(cell)
        return

    # to_mod
    def __write_cells__(self, cell):
        index = cell.label

        # If index is None, the object does not contain cell definition
        # but a comment to insert between cells
        if cell.__id__ is None:
            comment = self.comment_line(cell.Comments)
            self.inpfile.write(comment)
            return

        if self.Options["Universe"] is not None:
            if cell.Material == 0:
                cellHeader = (
                    f'cell {index:<5d} {self.Options["Universe"]} {"void":<5d}  '
                )
            else:
                self.Materials.add(cell.Material)
                cellHeader = (
                    f'cell {index:<5d} {self.Options["Universe"]} {cell.Material:<5d} '
                )

            serpent_cell = (
                f"{cellHeader}{self.__cell_format__(cell.Definition, offset=len(cellHeader))}"
                f"{self.comment_format(cell.Comments, cell.MatInfo)}"
            )
            self.inpfile.write(serpent_cell)
        else:
            if cell.Material == 0 and cell.MatInfo != "Graveyard":
                cellHeader = f"cell {index:<5d} 0 void "
            elif cell.Material == 0 and cell.MatInfo == "Graveyard":
                cellHeader = f"cell {index:<5d} 0 outside "
            else:
                self.Materials.add(cell.Material)
                cellHeader = f"cell {index:<5d}  0  {cell.Material:<5d} "

        serpent_cell = (
            f"{cellHeader}{self.__cell_format__(cell.Definition, offset=len(cellHeader))}"
            f"{self.comment_format(cell.Comments, cell.MatInfo)}"
        )
        self.inpfile.write(serpent_cell)

        return

    def __write_surfaces__(self, surface):
        """Write the surfaces in Serpent format"""

        Serpent_def = serpent_surface(surface.Index, surface.Type, surface.Surf)
        if Serpent_def:
            Serpent_def += "\n"
            self.inpfile.write(Serpent_def)
        else:
            logger.info(f"Surface {surface.Type} cannot be written in Serpent input")
        return

    # No void all option in Serpent. For now remove addition of source.

    def __write_source_block__(self):

        #       if self.SDEF_sphere is None:  return
        MODE = f"\nset nps 1e6\nset bc 1"
        if self.dummyMat:
            mat = list(self.Materials)
            mat.sort()
            MATCARD = ""
            for m in mat:
                MATCARD += f"mat {m:<6d} {self.cell.Density:11.4e} \n1001 1 \n"
            Block = MATCARD + "% \n" + MODE
        else:
            Block = MODE

        # Not included for Serpent
        #    if self.VolSDEF:
        #       Block += 'PRDMP 2J -1\n'
        #       for line in self.SDEF_box :
        #          Block += 'C ' + line
        #       for line in self.SDEF_sphere:
        #          Block += line

        #       celList,volList = self.__get_solid_cell_volume__()

        #       F4Tally = CardLine('F4:{} '.format(self.part))
        #       F4Tally.extend(celList)
        #       SD4     = CardLine('SD4  ',fmt='13.7e')
        #       SD4.extend(volList)

        #       Block += F4Tally.str+'\n'
        #       if not self.VolCARD :
        #          Block += SD4.str
        #       else :
        #          Block += 'C Cell volume normalization is set in cell cards VOL\n'
        #    else :
        #       for line in self.SDEF_sphere :
        #          Block += 'C ' + line
        #       for line in self.SDEF_box :
        #          Block +=  line

        self.inpfile.write(Block)

    def __cell_format__(self, Definition, offset=11):
        return write_serpent_cell_def(Definition, tabspace=11, offset=offset)

    # Function not relevant for Serpent : No importance setting, universes assigned elsewhere.
    # Volumes only defined on tally cards.
    # def __option_format__(self,cell):

    #    option = ''
    #    if self.Options['Volume']:
    #       if not cell.Void :
    #         option ='{:11s}Vol={:e}\n'.format('',cell.Volume*1e-3)
    #       else:
    #         option = '{:11s}Vol=1.0\n'.format('')

    #    option +=  '{:11s}'.format('')
    #    for p in self.Options['Particle']:
    #      if cell.MatInfo == 'Graveyard' :
    #        option +=  'imp:{}=0     '.format(p)
    #      else:
    #        option +=  'imp:{}=1.0   '.format(p)

    #    if self.Options['Universe'] is not None:
    #         option += 'U={}  '.format(self.Options['Universe'])
    #    option += '\n'

    #    return option

    def comment_format(self, cComment, mComment=None):
        comment = ""
        if mComment:
            mComment = mComment.split("\n")
            for c in mComment:
                if c:
                    comment += f"{'':11s}%{c}\n"

        if cComment.strip() != "":
            cComment = cComment.strip().split("\n")
            for c in cComment:
                if c:
                    comment += f"{'':11s}%{c}\n"
        return comment

    def comment_line(self, lineComment):
        lineComment = lineComment.strip().split("\n")
        comment = ""
        if lineComment:
            comment = "% \n"
            for c in lineComment:
                if c:
                    comment += f"% {c}\n"
            comment += "% \n"
        return comment

    def __get_surface_table__(self):
        self.surfaceTable = {}
        self.__solidCells__ = 0
        self.__cells__ = 0
        self.__materials__ = set()

        for i, CellObj in enumerate(self.Cells):
            if CellObj.__id__ is None:
                continue
            self.__cells__ += 1
            if CellObj.Material != 0:
                self.__materials__.add(CellObj.Material)

            surf = CellObj.Definition.get_surfaces_numbers()
            if not CellObj.Void:
                self.__solidCells__ += 1
            for index in surf:
                if index in self.surfaceTable.keys():
                    self.surfaceTable[index].add(i)
                else:
                    self.surfaceTable[index] = {i}
        return

    def __simplify_planes__(self, Surfaces, options):

        for p in Surfaces["PX"]:
            if p.Surf.Axis[0] < 0:
                p.Surf.Axis = FreeCAD.Vector(1, 0, 0)
                self.__change_surf_sign__(p)

        for p in Surfaces["PY"]:
            if p.Surf.Axis[1] < 0:
                p.Surf.Axis = FreeCAD.Vector(0, 1, 0)
                self.__change_surf_sign__(p)

        for p in Surfaces["PZ"]:
            if p.Surf.Axis[2] < 0:
                p.Surf.Axis = FreeCAD.Vector(0, 0, 1)
                self.__change_surf_sign__(p)

        if options.prnt3PPlane:
            for p in Surfaces["P"]:
                if p.Surf.pointDef:
                    axis, d = points_to_coeffs(p.Surf.Points)
                    if is_opposite(axis, p.Surf.Axis):
                        self.__change_surf_sign__(p)

        return

    def __sorted_surfaces__(self, Surfaces):
        temp = SurfacesDict(Surfaces)
        surfList = []
        for ind in range(
            Surfaces.IndexOffset, Surfaces.surfaceNumber + Surfaces.IndexOffset
        ):
            s = temp.get_surface(ind + 1)
            if s is not None:
                surfList.append(s)
                temp.del_surface(ind + 1)
        return surfList

    def __change_surf_sign__(self, p):

        if p.Index not in self.surfaceTable.keys():
            logger.info(
                f"{p.Type} Surface {p.Index} not used in cell definition) {p.Surf.Axis} {p.Surf.Position}"
            )
            return

        for ic in self.surfaceTable[p.Index]:
            surf = self.Cells[ic].Definition.get_surfaces_numbers()
            for s in surf:
                if s == p.Index:
                    change_surf_sign(s, self.Cells[ic].Definition)

    def __get_solid_cell_volume__(self):

        solidList = []
        volumeList = []
        for m in self.Cells:
            if m.CellType == "solid" and m.__id__ is not None:
                solidList.append(m.label)
                volumeList.append(m.Volume * 1e-3)

        return solidList, volumeList<|MERGE_RESOLUTION|>--- conflicted
+++ resolved
@@ -63,17 +63,10 @@
     #     self.SDEF_box    = (sdef,SI1,SI2,SI3,SP1,SP2,SP3)
 
     def write_input(self, filename):
-<<<<<<< HEAD
-        print(f"write Serpent file {filename}")
+        logger.info(f"write Serpent file {filename}")
         with open(file=filename, mode="w", encoding="utf-8") as self.inpfile:
             self.__write_header__()
             cellblockHeader = """\
-=======
-        logger.info(f"write Serpent file {filename}")
-        self.inpfile = open(filename, "w", encoding="utf-8")
-        self.__write_header__()
-        cellblockHeader = """\
->>>>>>> 6e083e73
 % --- CELL DEFINITIONS 
 """
             self.inpfile.write(cellblockHeader)
