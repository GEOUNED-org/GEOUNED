#################################
# Module to write Serpent input #
#################################
import logging
from datetime import datetime
from pathlib import Path

import FreeCAD

from ..CodeVersion import *
from ..Utils.BasicFunctions_part1 import is_opposite, points_to_coeffs
from ..Utils.Functions import SurfacesDict
from .Functions import change_surf_sign, serpent_surface, write_serpent_cell_def

logger = logging.getLogger("general_logger")


class SerpentInput:
    def __init__(
        self,
        Meta,
        Surfaces,
        options,
        tolerances,
        numeric_format,
        title,
        volSDEF,
        volCARD,
        UCARD,
        dummyMat,
        stepFile,
    ):
        self.options = options
        self.tolerances = tolerances
        self.numeric_format = numeric_format
        self.Title = title
        self.VolSDEF = volSDEF
        self.VolCARD = volCARD
        self.U0CARD = UCARD
        self.dummyMat = dummyMat
        self.Cells = Meta
        self.Options = {
            "Volume": self.VolCARD,
            "Particle": ("n", "p"),
            "Universe": self.U0CARD,
        }
        self.part = "p"

        self.StepFile = stepFile
        if isinstance(self.StepFile, (tuple, list)):
            self.StepFile = "; ".join(self.StepFile)

        self.__get_surface_table__()
        self.__simplify_planes__(Surfaces)

        self.Surfaces = self.__sorted_surfaces__(Surfaces)
        self.Materials = set()

        return

    # def setSRC(self,data):

    #     if data[0] is not None:
    #       sdef     = f'src point {self.part}\n'
    #       self.src_sphere = (sdef)
    #     else:
    #       self.src_sphere = None
    #     xmin,xmax,ymin,ymax,zmin,zmax = data[1]

    #     sdef = 'SDEF PAR={} X=D1 Y=D2 Z=D3 \n'.format(self.part)
    #     SI1  = 'SI1 {:13.7e} {:13.7e} \n'.format(xmin*0.1,xmax*0.1)
    #     SI2  = 'SI2 {:13.7e} {:13.7e} \n'.format(ymin*0.1,ymax*0.1)
    #     SI3  = 'SI3 {:13.7e} {:13.7e} \n'.format(zmin*0.1,zmax*0.1)
    #     SP1  = 'SP1 0  1 \n'
    #     SP2  = 'SP2 0  1 \n'
    #     SP3  = 'SP3 0  1 \n'
    #     self.SDEF_box    = (sdef,SI1,SI2,SI3,SP1,SP2,SP3)

    def write_input(self, filename):
        logger.info(f"write Serpent file {filename}")
<<<<<<< HEAD
        Path(filename).parent.mkdir(parents=True, exist_ok=True)
        self.inpfile = open(filename, "w", encoding="utf-8")
        self.__write_header__()
        cellblockHeader = """\
=======
        with open(file=filename, mode="w", encoding="utf-8") as self.inpfile:
            self.__write_header__()
            cellblockHeader = """\
>>>>>>> 0a3c5444
% --- CELL DEFINITIONS 
"""
            self.inpfile.write(cellblockHeader)
            self.__write_cell_block__()
            self.inpfile.write(" \n")

            surfaceHeader = """\
% --- SURFACE DEFINITIONS 
"""
            self.inpfile.write(surfaceHeader)
            self.__write_surface_block__()
            self.inpfile.write(" \n")

            self.__write_source_block__()

        return

    def __write_header__(self):

        version = GEOUNED_Version
        releaseDate = GEOUNED_ReleaseDate
        freeCAD_Version = "{V[0]:}.{V[1]:}.{V[2]:}".format(V=FreeCAD.Version())

        Header = f"""{self.Title}
%   ______ _______  _____      _     _ __   _ _______ ______  
%  |  ____ |______ |     | ___ |     | | \\  | |______ |     \\ 
%  |_____| |______ |_____|     |_____| |  \\_| |______ |_____/
% Version : {version}     {releaseDate}
% FreeCAD Version : {freeCAD_Version} 
"""

        Information = f"""%
% *************************************************************
% Original Step file : {self.StepFile}
%
% Creation Date : {datetime.now()}
% Solid Cells   : {self.__solidCells__}
% Total Cells   : {self.__cells__}
% Surfaces      : {len(self.Surfaces)}
% Materials     : {len(self.__materials__)}
%
% **************************************************************
"""
        self.inpfile.write(Header)
        self.inpfile.write(Information)
        return

    def __write_surface_block__(self):

        for surf in self.Surfaces:
            self.__write_surfaces__(surf)

    def __write_cell_block__(self):

        for i, cell in enumerate(self.Cells):
            self.__write_cells__(cell)
        return

    # to_mod
    def __write_cells__(self, cell):
        index = cell.label

        # If index is None, the object does not contain cell definition
        # but a comment to insert between cells
        if cell.__id__ is None:
            comment = self.comment_line(cell.Comments)
            self.inpfile.write(comment)
            return

        if self.Options["Universe"] is not None:
            if cell.Material == 0:
                cellHeader = (
                    # {"void":<5d} has been removed from the end of the line below
                    # see issue https://github.com/GEOUNED-org/GEOUNED/issues/151 for details
                    f'cell {index:<5d} {self.Options["Universe"]} '
                )
            else:
                self.Materials.add(cell.Material)
                cellHeader = (
                    f'cell {index:<5d} {self.Options["Universe"]} {cell.Material:<5d} '
                )

            serpent_cell = (
                f"{cellHeader}{self.__cell_format__(cell.Definition, offset=len(cellHeader))}"
                f"{self.comment_format(cell.Comments, cell.MatInfo)}"
            )
            self.inpfile.write(serpent_cell)
        else:
            if cell.Material == 0 and cell.MatInfo != "Graveyard":
                cellHeader = f"cell {index:<5d} 0 void "
            elif cell.Material == 0 and cell.MatInfo == "Graveyard":
                cellHeader = f"cell {index:<5d} 0 outside "
            else:
                self.Materials.add(cell.Material)
                cellHeader = f"cell {index:<5d}  0  {cell.Material:<5d} "

        serpent_cell = (
            f"{cellHeader}{self.__cell_format__(cell.Definition, offset=len(cellHeader))}"
            f"{self.comment_format(cell.Comments, cell.MatInfo)}"
        )
        self.inpfile.write(serpent_cell)

        return

    def __write_surfaces__(self, surface):
        """Write the surfaces in Serpent format"""

        Serpent_def = serpent_surface(
            surface.Index,
            surface.Type,
            surface.Surf,
            self.options,
            self.tolerances,
            self.numeric_format,
        )
        if Serpent_def:
            Serpent_def += "\n"
            self.inpfile.write(Serpent_def)
        else:
            logger.info(f"Surface {surface.Type} cannot be written in Serpent input")
        return

    # No void all option in Serpent. For now remove addition of source.

    def __write_source_block__(self):

        #       if self.SDEF_sphere is None:  return
        MODE = f"\nset nps 1e6\nset bc 1"
        if self.dummyMat:
            mat = list(self.Materials)
            mat.sort()
            MATCARD = ""
            for m in mat:
                MATCARD += f"mat {m:<6d} {self.cell.Density:11.4e} \n1001 1 \n"
            Block = MATCARD + "% \n" + MODE
        else:
            Block = MODE

        # Not included for Serpent
        #    if self.VolSDEF:
        #       Block += 'PRDMP 2J -1\n'
        #       for line in self.SDEF_box :
        #          Block += 'C ' + line
        #       for line in self.SDEF_sphere:
        #          Block += line

        #       celList,volList = self.__get_solid_cell_volume__()

        #       F4Tally = CardLine('F4:{} '.format(self.part))
        #       F4Tally.extend(celList)
        #       SD4     = CardLine('SD4  ',fmt='13.7e')
        #       SD4.extend(volList)

        #       Block += F4Tally.str+'\n'
        #       if not self.VolCARD :
        #          Block += SD4.str
        #       else :
        #          Block += 'C Cell volume normalization is set in cell cards VOL\n'
        #    else :
        #       for line in self.SDEF_sphere :
        #          Block += 'C ' + line
        #       for line in self.SDEF_box :
        #          Block +=  line

        self.inpfile.write(Block)

    def __cell_format__(self, Definition, offset=11):
        return write_serpent_cell_def(Definition, tabspace=11, offset=offset)

    # Function not relevant for Serpent : No importance setting, universes assigned elsewhere.
    # Volumes only defined on tally cards.
    # def __option_format__(self,cell):

    #    option = ''
    #    if self.Options['Volume']:
    #       if not cell.Void :
    #         option ='{:11s}Vol={:e}\n'.format('',cell.Volume*1e-3)
    #       else:
    #         option = '{:11s}Vol=1.0\n'.format('')

    #    option +=  '{:11s}'.format('')
    #    for p in self.Options['Particle']:
    #      if cell.MatInfo == 'Graveyard' :
    #        option +=  'imp:{}=0     '.format(p)
    #      else:
    #        option +=  'imp:{}=1.0   '.format(p)

    #    if self.Options['Universe'] is not None:
    #         option += 'U={}  '.format(self.Options['Universe'])
    #    option += '\n'

    #    return option

    def comment_format(self, cComment, mComment=None):
        comment = ""
        if mComment:
            mComment = mComment.split("\n")
            for c in mComment:
                if c:
                    comment += f"{'':11s}%{c}\n"

        if cComment.strip() != "":
            cComment = cComment.strip().split("\n")
            for c in cComment:
                if c:
                    comment += f"{'':11s}%{c}\n"
        return comment

    def comment_line(self, lineComment):
        lineComment = lineComment.strip().split("\n")
        comment = ""
        if lineComment:
            comment = "% \n"
            for c in lineComment:
                if c:
                    comment += f"% {c}\n"
            comment += "% \n"
        return comment

    def __get_surface_table__(self):
        self.surfaceTable = {}
        self.__solidCells__ = 0
        self.__cells__ = 0
        self.__materials__ = set()

        for i, CellObj in enumerate(self.Cells):
            if CellObj.__id__ is None:
                continue
            self.__cells__ += 1
            if CellObj.Material != 0:
                self.__materials__.add(CellObj.Material)

            surf = CellObj.Definition.get_surfaces_numbers()
            if not CellObj.Void:
                self.__solidCells__ += 1
            for index in surf:
                if index in self.surfaceTable.keys():
                    self.surfaceTable[index].add(i)
                else:
                    self.surfaceTable[index] = {i}
        return

    def __simplify_planes__(self, Surfaces):

        for p in Surfaces["PX"]:
            if p.Surf.Axis[0] < 0:
                p.Surf.Axis = FreeCAD.Vector(1, 0, 0)
                self.__change_surf_sign__(p)

        for p in Surfaces["PY"]:
            if p.Surf.Axis[1] < 0:
                p.Surf.Axis = FreeCAD.Vector(0, 1, 0)
                self.__change_surf_sign__(p)

        for p in Surfaces["PZ"]:
            if p.Surf.Axis[2] < 0:
                p.Surf.Axis = FreeCAD.Vector(0, 0, 1)
                self.__change_surf_sign__(p)

        if self.options.prnt3PPlane:
            for p in Surfaces["P"]:
                if p.Surf.pointDef:
                    axis, d = points_to_coeffs(p.Surf.Points)
                    if is_opposite(axis, p.Surf.Axis):
                        self.__change_surf_sign__(p)

        return

    def __sorted_surfaces__(self, Surfaces):
        temp = SurfacesDict(Surfaces)
        surfList = []
        for ind in range(
            Surfaces.IndexOffset, Surfaces.surfaceNumber + Surfaces.IndexOffset
        ):
            s = temp.get_surface(ind + 1)
            if s is not None:
                surfList.append(s)
                temp.del_surface(ind + 1)
        return surfList

    def __change_surf_sign__(self, p):

        if p.Index not in self.surfaceTable.keys():
            logger.info(
                f"{p.Type} Surface {p.Index} not used in cell definition) {p.Surf.Axis} {p.Surf.Position}"
            )
            return

        for ic in self.surfaceTable[p.Index]:
            surf = self.Cells[ic].Definition.get_surfaces_numbers()
            for s in surf:
                if s == p.Index:
                    change_surf_sign(s, self.Cells[ic].Definition)

    def __get_solid_cell_volume__(self):

        solidList = []
        volumeList = []
        for m in self.Cells:
            if m.CellType == "solid" and m.__id__ is not None:
                solidList.append(m.label)
                volumeList.append(m.Volume * 1e-3)

        return solidList, volumeList<|MERGE_RESOLUTION|>--- conflicted
+++ resolved
@@ -78,16 +78,10 @@
 
     def write_input(self, filename):
         logger.info(f"write Serpent file {filename}")
-<<<<<<< HEAD
         Path(filename).parent.mkdir(parents=True, exist_ok=True)
-        self.inpfile = open(filename, "w", encoding="utf-8")
-        self.__write_header__()
-        cellblockHeader = """\
-=======
         with open(file=filename, mode="w", encoding="utf-8") as self.inpfile:
             self.__write_header__()
             cellblockHeader = """\
->>>>>>> 0a3c5444
 % --- CELL DEFINITIONS 
 """
             self.inpfile.write(cellblockHeader)
