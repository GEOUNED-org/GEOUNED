#################################
# Module to write Serpent input #
#################################
import logging
from datetime import datetime

import FreeCAD

from ..CodeVersion import *
from ..Utils.BasicFunctions_part1 import is_opposite, points_to_coeffs
from ..Utils.Functions import SurfacesDict
from .Functions import serpent_surface, change_surf_sign, write_serpent_cell_def

logger = logging.getLogger(__name__)


class SerpentInput:
    def __init__(
        self,
        Meta,
        Surfaces,
        title,
        volSDEF,
        volCARD,
        UCARD,
        dummyMat,
        prnt3PPlane,
        StepFile,
        tolerances,
        numeric_format,
        options,
    ):
        self.prnt3PPlane = prnt3PPlane
        self.StepFile = StepFile
        self.tolerances = tolerances
        self.numeric_format = numeric_format
        self.Title = title
        self.VolSDEF = volSDEF
        self.VolCARD = volCARD
        self.U0CARD = UCARD
        self.dummyMat = dummyMat
        self.Cells = Meta
        self.options = options

        # TODO allow user to edit these from CadToCsg class
        self.particle = ("n", "p")
        self.part = "p"

        self.__get_surface_table__()
        self.__simplify_planes__(Surfaces, prnt3PPlane)

        self.Surfaces = self.__sorted_surfaces__(Surfaces)
        self.Materials = set()

        return

    # def setSRC(self,data):

    #     if data[0] is not None:
    #       sdef     = f'src point {self.part}\n'
    #       self.src_sphere = (sdef)
    #     else:
    #       self.src_sphere = None
    #     xmin,xmax,ymin,ymax,zmin,zmax = data[1]

    #     sdef = 'SDEF PAR={} X=D1 Y=D2 Z=D3 \n'.format(self.part)
    #     SI1  = 'SI1 {:13.7e} {:13.7e} \n'.format(xmin*0.1,xmax*0.1)
    #     SI2  = 'SI2 {:13.7e} {:13.7e} \n'.format(ymin*0.1,ymax*0.1)
    #     SI3  = 'SI3 {:13.7e} {:13.7e} \n'.format(zmin*0.1,zmax*0.1)
    #     SP1  = 'SP1 0  1 \n'
    #     SP2  = 'SP2 0  1 \n'
    #     SP3  = 'SP3 0  1 \n'
    #     self.SDEF_box    = (sdef,SI1,SI2,SI3,SP1,SP2,SP3)

<<<<<<< HEAD
    def write_input(self, filename, verbose):
        if verbose:
            print(f"write Serpent file {filename}")
=======
    def write_input(self, filename):
        logger.info(f"write Serpent file {filename}")
>>>>>>> 8c52f9b2
        self.inpfile = open(filename, "w", encoding="utf-8")
        self.__write_header__()
        cellblockHeader = """\
% --- CELL DEFINITIONS 
"""
        self.inpfile.write(cellblockHeader)
        self.__write_cell_block__()
        self.inpfile.write(" \n")

        surfaceHeader = """\
% --- SURFACE DEFINITIONS 
"""
        self.inpfile.write(surfaceHeader)
        self.__write_surface_block__()
        self.inpfile.write(" \n")

        self.__write_source_block__()

        self.inpfile.close()
        return

    def __write_header__(self):

        version = GEOUNED_Version
        releaseDate = GEOUNED_ReleaseDate
        freeCAD_Version = "{V[0]:}.{V[1]:}.{V[2]:}".format(V=FreeCAD.Version())

        Header = f"""{self.Title}
%   ______ _______  _____      _     _ __   _ _______ ______  
%  |  ____ |______ |     | ___ |     | | \\  | |______ |     \\ 
%  |_____| |______ |_____|     |_____| |  \\_| |______ |_____/
% Version : {version}     {releaseDate}
% FreeCAD Version : {freeCAD_Version} 
"""

        Information = f"""%
% *************************************************************
% Original Step file : {self.StepFile}
%
% Creation Date : {datetime.now()}
% Solid Cells   : {self.__solidCells__}
% Total Cells   : {self.__cells__}
% Surfaces      : {len(self.Surfaces)}
% Materials     : {len(self.__materials__)}
%
% **************************************************************
"""
        self.inpfile.write(Header)
        self.inpfile.write(Information)
        return

    def __write_surface_block__(self):

        for surf in self.Surfaces:
            self.__write_surfaces__(surf)

    def __write_cell_block__(self):

        for i, cell in enumerate(self.Cells):
            self.__write_cells__(cell)
        return

    # to_mod
    def __write_cells__(self, cell):
        index = cell.label

        # If index is None, the object does not contain cell definition
        # but a comment to insert between cells
        if cell.__id__ is None:
            comment = self.comment_line(cell.Comments)
            self.inpfile.write(comment)
            return

        if self.U0CARD is not None:
            if cell.Material == 0:
                cellHeader = f'cell {index:<5d} {self.U0CARD} {"void":<5d}  '
            else:
                self.Materials.add(cell.Material)
                cellHeader = f"cell {index:<5d} {self.U0CARD} {cell.Material:<5d} "

            serpent_cell = (
                f"{cellHeader}{self.__cell_format__(cell.Definition, offset=len(cellHeader))}"
                f"{self.comment_format(cell.Comments, cell.MatInfo)}"
            )
            self.inpfile.write(serpent_cell)
        else:
            if cell.Material == 0 and cell.MatInfo != "Graveyard":
                cellHeader = f"cell {index:<5d} 0 void "
            elif cell.Material == 0 and cell.MatInfo == "Graveyard":
                cellHeader = f"cell {index:<5d} 0 outside "
            else:
                self.Materials.add(cell.Material)
                cellHeader = f"cell {index:<5d}  0  {cell.Material:<5d} "

        serpent_cell = (
            f"{cellHeader}{self.__cell_format__(cell.Definition, offset=len(cellHeader))}"
            f"{self.comment_format(cell.Comments, cell.MatInfo)}"
        )
        self.inpfile.write(serpent_cell)

        return

    def __write_surfaces__(self, surface):
        """Write the surfaces in Serpent format"""

        Serpent_def = serpent_surface(
            surface.Index,
            surface.Type,
            surface.Surf,
            self.tolerances,
            self.numeric_format,
            self.options,
        )
        if Serpent_def:
            Serpent_def += "\n"
            self.inpfile.write(Serpent_def)
        else:
            logger.info(f"Surface {surface.Type} cannot be written in Serpent input")
        return

    # No void all option in Serpent. For now remove addition of source.

    def __write_source_block__(self):

        #       if self.SDEF_sphere is None:  return
        MODE = f"\nset nps 1e6\nset bc 1"
        if self.dummyMat:
            mat = list(self.Materials)
            mat.sort()
            MATCARD = ""
            for m in mat:
                MATCARD += f"mat {m:<6d} {self.cell.Density:11.4e} \n1001 1 \n"
            Block = MATCARD + "% \n" + MODE
        else:
            Block = MODE

        # Not included for Serpent
        #    if self.VolSDEF:
        #       Block += 'PRDMP 2J -1\n'
        #       for line in self.SDEF_box :
        #          Block += 'C ' + line
        #       for line in self.SDEF_sphere:
        #          Block += line

        #       celList,volList = self.__get_solid_cell_volume__()

        #       F4Tally = CardLine('F4:{} '.format(self.part))
        #       F4Tally.extend(celList)
        #       SD4     = CardLine('SD4  ',fmt='13.7e')
        #       SD4.extend(volList)

        #       Block += F4Tally.str+'\n'
        #       if not self.VolCARD :
        #          Block += SD4.str
        #       else :
        #          Block += 'C Cell volume normalization is set in cell cards VOL\n'
        #    else :
        #       for line in self.SDEF_sphere :
        #          Block += 'C ' + line
        #       for line in self.SDEF_box :
        #          Block +=  line

        self.inpfile.write(Block)

    def __cell_format__(self, Definition, offset=11):
        return write_serpent_cell_def(Definition, tabspace=11, offset=offset)

    # Function not relevant for Serpent : No importance setting, universes assigned elsewhere.
    # Volumes only defined on tally cards.
    # def __option_format__(self,cell):

    #    option = ''
    #    if self.VolCARD:
    #       if not cell.Void :
    #         option ='{:11s}Vol={:e}\n'.format('',cell.Volume*1e-3)
    #       else:
    #         option = '{:11s}Vol=1.0\n'.format('')

    #    option +=  '{:11s}'.format('')
    #    for p in self.Options['Particle']:
    #      if cell.MatInfo == 'Graveyard' :
    #        option +=  'imp:{}=0     '.format(p)
    #      else:
    #        option +=  'imp:{}=1.0   '.format(p)

    #    if self.Options['Universe'] is not None:
    #         option += 'U={}  '.format(self.Options['Universe'])
    #    option += '\n'

    #    return option

    def comment_format(self, cComment, mComment=None):
        comment = ""
        if mComment:
            mComment = mComment.split("\n")
            for c in mComment:
                if c:
                    comment += f"{'':11s}%{c}\n"

        if cComment.strip() != "":
            cComment = cComment.strip().split("\n")
            for c in cComment:
                if c:
                    comment += f"{'':11s}%{c}\n"
        return comment

    def comment_line(self, lineComment):
        lineComment = lineComment.strip().split("\n")
        comment = ""
        if lineComment:
            comment = "% \n"
            for c in lineComment:
                if c:
                    comment += f"% {c}\n"
            comment += "% \n"
        return comment

    def __get_surface_table__(self):
        self.surfaceTable = {}
        self.__solidCells__ = 0
        self.__cells__ = 0
        self.__materials__ = set()

        for i, CellObj in enumerate(self.Cells):
            if CellObj.__id__ is None:
                continue
            self.__cells__ += 1
            if CellObj.Material != 0:
                self.__materials__.add(CellObj.Material)

            surf = CellObj.Definition.get_surfaces_numbers()
            if not CellObj.Void:
                self.__solidCells__ += 1
            for index in surf:
                if index in self.surfaceTable.keys():
                    self.surfaceTable[index].add(i)
                else:
                    self.surfaceTable[index] = {i}
        return

    def __simplify_planes__(self, Surfaces, prnt3PPlane):

        for p in Surfaces["PX"]:
            if p.Surf.Axis[0] < 0:
                p.Surf.Axis = FreeCAD.Vector(1, 0, 0)
                self.__change_surf_sign__(p)

        for p in Surfaces["PY"]:
            if p.Surf.Axis[1] < 0:
                p.Surf.Axis = FreeCAD.Vector(0, 1, 0)
                self.__change_surf_sign__(p)

        for p in Surfaces["PZ"]:
            if p.Surf.Axis[2] < 0:
                p.Surf.Axis = FreeCAD.Vector(0, 0, 1)
                self.__change_surf_sign__(p)

        if prnt3PPlane:
            for p in Surfaces["P"]:
                if p.Surf.pointDef:
                    axis, d = points_to_coeffs(p.Surf.Points)
                    if is_opposite(axis, p.Surf.Axis):
                        self.__change_surf_sign__(p)

        return

    def __sorted_surfaces__(self, Surfaces):
        temp = SurfacesDict(Surfaces)
        surfList = []
        for ind in range(
            Surfaces.IndexOffset, Surfaces.surfaceNumber + Surfaces.IndexOffset
        ):
            s = temp.get_surface(ind + 1)
            if s is not None:
                surfList.append(s)
                temp.del_surface(ind + 1)
        return surfList

    def __change_surf_sign__(self, p):

        if p.Index not in self.surfaceTable.keys():
            logger.info(
                f"{p.Type} Surface {p.Index} not used in cell definition)",
                p.Surf.Axis,
                p.Surf.Position,
            )
            return

        for ic in self.surfaceTable[p.Index]:
            surf = self.Cells[ic].Definition.get_surfaces_numbers()
            for s in surf:
                if s == p.Index:
                    change_surf_sign(s, self.Cells[ic].Definition)

    def __get_solid_cell_volume__(self):

        solidList = []
        volumeList = []
        for m in self.Cells:
            if m.CellType == "solid" and m.__id__ is not None:
                solidList.append(m.label)
                volumeList.append(m.Volume * 1e-3)

        return solidList, volumeList<|MERGE_RESOLUTION|>--- conflicted
+++ resolved
@@ -72,14 +72,8 @@
     #     SP3  = 'SP3 0  1 \n'
     #     self.SDEF_box    = (sdef,SI1,SI2,SI3,SP1,SP2,SP3)
 
-<<<<<<< HEAD
-    def write_input(self, filename, verbose):
-        if verbose:
-            print(f"write Serpent file {filename}")
-=======
     def write_input(self, filename):
         logger.info(f"write Serpent file {filename}")
->>>>>>> 8c52f9b2
         self.inpfile = open(filename, "w", encoding="utf-8")
         self.__write_header__()
         cellblockHeader = """\
