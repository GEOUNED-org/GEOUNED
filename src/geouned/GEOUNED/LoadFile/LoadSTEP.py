#
# Module to load a STEP file
#
import os
import re

import FreeCAD
import Part
from FreeCAD import Import

from ..Utils import Functions as UF
from . import LoadFunctions as LF


# Paco mod
def extractMaterials(filename):
    rho_real = []
    m_dict = {}  # _ Material dictionary
    with open(filename, "rt") as file:
        for line in file:
            vals = line.split()
            if vals[0].startswith("#"):
                continue
            mat_label = int(vals[0])
            rho_real = -float(vals[1])
            matname = " ".join(vals[2:])
            m_dict[mat_label] = (rho_real, matname)
    return m_dict


def LoadCAD(filename, mat_filename, default_mat=[], comp_solids=True):

    # Set document solid tree options when opening CAD differing from version 0.18
    if int(FreeCAD.Version()[1]) > 18:
        LF.set_docOptions()

    cad_simplificado_doc = FreeCAD.newDocument("CAD_simplificado")
    Import.insert(filename, "CAD_simplificado")

    if mat_filename != "":
        if os.path.exists(mat_filename):
            m_dict = extractMaterials(mat_filename)
        else:
            print("Material definition file {} does not exist.".format(mat_filename))
            m_dict = {}
    else:
        m_dict = {}

    s = Part.Shape()
    s.read(filename)
    Solids = s.Solids
    meta_list = []
    for i, s in enumerate(Solids):
<<<<<<< HEAD
        meta_list.append(UF.GEOUNED_Solid(i + 1, s))
=======
        MetaList.append(UF.GeounedSolid(i + 1, s))
>>>>>>> d87a2410

    i_solid = 0
    missing_mat = set()

    doc_objects = cad_simplificado_doc.Objects

    for elem in doc_objects:
        if elem.TypeId == "Part::Feature":
            comment = LF.getCommentTree(elem)
            if not elem.Shape.Solids:
                print(
                    "Warning: Element {:} has no associated solid".format(
                        comment + "/" + elem.Label
                    )
                )
                continue
            else:
                tempre_mat = None
                tempre_dil = None

                # MIO: lightly modification of label if required
                label = LF.GetLabel(elem.Label)
                comment = comment + "/" + label
                if elem.InList:
                    # MIO: lightly modification of label if required
                    label_in_list = LF.GetLabel(elem.InList[0].Label)
                    encl_label = re.search(
                        "enclosure(?P<encl>[0-9]+)_(?P<parent>[0-9]+)_", label_in_list
                    )
                    if not encl_label:
                        encl_label = re.search(
                            "enclosure(?P<encl>[0-9]+)_(?P<parent>[0-9]+)_", label
                        )

                    envel_label = re.search(
                        "envelope(?P<env>[0-9]+)_(?P<parent>[0-9]+)_", label_in_list
                    )
                    if not envel_label:
                        envel_label = re.search(
                            "envelope(?P<env>[0-9]+)_(?P<parent>[0-9]+)_", label
                        )

                    # tempre_mat = re.search("(m(?P<mat>\d+)_)",elem.Label)
                    # if not tempre_mat :
                    #    tempre_mat = re.search("(m(?P<mat>\d+)_)",elem.InList[0].Label)

                    # tempre_dil = re.search("(_d(?P<dil>\d*\.\d*)_)",elem.Label)
                    # if not tempre_dil :
                    #    tempre_dil = re.search("(_d(?P<dil>\d*\.\d*)_)",elem.InList[0].Label)

                    # Paco modifications
                    # Search for material definition in tree
                    xelem = [elem]
                    while xelem and not tempre_mat:
                        # MIO: Modification of label if required
                        temp_label = LF.GetLabel(xelem[0].Label)
                        tempre_mat = re.search("_m(?P<mat>\d+)_", "_" + temp_label)
                        xelem = xelem[0].InList

                    # Search for dilution definition in tree
                    xelem = [elem]
                    while xelem and not tempre_dil:
                        # MIO: Modification of label if required
                        temp_label = LF.GetLabel(xelem[0].Label)
                        tempre_dil = re.search("_d(?P<dil>\d*\.\d*)_", temp_label)
                        xelem = xelem[0].InList
                    # Paco end
                else:
                    encl_label = None
                    envel_label = None

                # compSolid Diferent solid of the same cell are stored in the same metaObject (compSolid)
                # enclosures and envelopes are always stored as compound
                if comp_solids or encl_label or envel_label:

                    init = i_solid
                    end = i_solid + len(elem.Shape.Solids)
                    LF.fuseMetaObj(meta_list, init, end)
                    n_solids = 1
                else:
                    n_solids = len(elem.Shape.Solids)

                for i in range(n_solids):
                    meta_list[i_solid].setComments("{}{}".format(comment, (i + 1)))
                    meta_list[i_solid].setCADSolid()

                    if tempre_mat:
                        mat_label = int(tempre_mat.group("mat"))
                        if mat_label in m_dict.keys():
                            meta_list[i_solid].setMaterial(
                                mat_label, m_dict[mat_label][0], m_dict[mat_label][1]
                            )
                        else:
                            if mat_label == 0:
                                meta_list[i_solid].setMaterial(mat_label, 0, 0)
                            else:
                                meta_list[i_solid].setMaterial(
                                    mat_label,
                                    -100,
                                    "Missing material density information",
                                )
                                missing_mat.add(mat_label)
                    else:
                        # print('Warning : No material label associated to solid {}.\nDefault material used instead.'.format(comment))
                        if default_mat:
                            meta_list[i_solid].setMaterial(*default_mat)
                    if tempre_dil:
                        meta_list[i_solid].setDilution(float(tempre_dil.group("dil")))

                    if encl_label is not None:
                        meta_list[i_solid].EnclosureID = int(encl_label.group("encl"))
                        meta_list[i_solid].ParentEnclosureID = int(
                            encl_label.group("parent")
                        )
                        meta_list[i_solid].IsEnclosure = True
                        meta_list[i_solid].CellType = "void"

                    if envel_label is not None:
                        meta_list[i_solid].EnclosureID = int(envel_label.group("env"))
                        meta_list[i_solid].ParentEnclosureID = int(
                            envel_label.group("parent")
                        )
                        meta_list[i_solid].IsEnclosure = True
                        meta_list[i_solid].CellType = "envelope"
                    i_solid += 1

    LF.joinEnvelopes(meta_list)
    if missing_mat:
        print(
            "Warning!! At least one material in the CAD model is not present in the material file"
        )
        print("List of not present materials:", missing_mat)

    enclosure_list = LF.setEnclosureSolidList(meta_list)
    if enclosure_list:
        LF.checkEnclosure(cad_simplificado_doc, enclosure_list)
        # LF.RemoveEnclosure(meta_list)
        return meta_list, enclosure_list
    else:
        return meta_list, []<|MERGE_RESOLUTION|>--- conflicted
+++ resolved
@@ -51,11 +51,7 @@
     Solids = s.Solids
     meta_list = []
     for i, s in enumerate(Solids):
-<<<<<<< HEAD
-        meta_list.append(UF.GEOUNED_Solid(i + 1, s))
-=======
-        MetaList.append(UF.GeounedSolid(i + 1, s))
->>>>>>> d87a2410
+        meta_list.append(UF.GeounedSolid(i + 1, s))
 
     i_solid = 0
     missing_mat = set()
