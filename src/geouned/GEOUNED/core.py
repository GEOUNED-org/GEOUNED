import configparser
import json
import logging
import typing
from datetime import datetime
from pathlib import Path
from typing import get_type_hints
from importlib.metadata import version

import FreeCAD
import Part
from tqdm import tqdm

from .code_version import *
from .conversion import cell_definition as Conv
from .cuboid.translate import translate
from .decompose import decom_one as Decom
from .loadfile import load_step as Load
from .utils import functions as UF
from .utils.boolean_solids import build_c_table_from_solids
from .utils.data_classes import NumericFormat, Options, Settings, Tolerances
from .void import void as void
from .write.functions import write_mcnp_cell_def
from .write.write_files import write_geometry

logger = logging.getLogger("general_logger")
logger.info(f"GEOUNED version {version('geouned')}")
logger.info(f"FreeCAD version {'.'.join(FreeCAD.Version()[:3])}")


class CadToCsg:
    """Base class for the conversion of CAD to CSG models

    Args:
        stepFile (str, optional): Name of the CAD file (in STEP format) to
            be converted. Defaults to "".
        options (geouned.Options, optional): An instance of a geouned.Options
            class with the attributes set for the desired conversion. Defaults
            to a geouned.Options with default attributes values.
        tolerances (geouned.Tolerances, optional): An instance of a
            geouned.Tolerances class with the attributes set for the desired
            conversion. Defaults to a geouned.Tolerances with default
            attributes values.
        numeric_format (geouned.NumericFormat, optional): An instance of a
            geouned.NumericFormat class with the attributes set for the desired
            conversion. Defaults to a geouned.NumericFormat with default
            attributes values.
        settings (geouned.Settings, optional): An instance of a
            geouned.Settings class with the attributes set for the desired
            conversion. Defaults to a geouned.Settings with default
            attributes values.
    """

    def __init__(
        self,
        stepFile: str = "",
        options: Options = Options(),
        tolerances: Tolerances = Tolerances(),
        numeric_format: NumericFormat = NumericFormat(),
        settings: Settings = Settings(),
    ):

        self.stepFile = stepFile
        self.options = options
        self.tolerances = tolerances
        self.numeric_format = numeric_format
        self.settings = settings

        self.meta_list = []

    @property
    def stepFile(self):
        return self._stepFile

    @stepFile.setter
    def stepFile(self, value: str):
        if not isinstance(value, str):
            raise TypeError(f"geouned.CadToCsg.stepFile should be a str, not a {type(value)}")
        self._stepFile = value

    @property
    def options(self):
        return self._options

    @options.setter
    def options(self, value: Options):
        if not isinstance(value, Options):
            raise TypeError(f"geouned.CadToCsg.options should be an instance of geouned.Options, not a {type(value)}")
        self._options = value

    @property
    def tolerances(self):
        return self._tolerances

    @tolerances.setter
    def tolerances(self, value: tolerances):
        if not isinstance(value, Tolerances):
            raise TypeError(f"geouned.CadToCsg.tolerances should be an instance of geouned.Tolerances, not a {type(value)}")
        self._tolerances = value

    @property
    def numeric_format(self):
        return self._numeric_format

    @numeric_format.setter
    def numeric_format(self, value: numeric_format):
        if not isinstance(value, NumericFormat):
            raise TypeError(
                f"geouned.CadToCsg.numeric_format should be an instance of geouned.NumericFormat, not a {type(value)}"
            )
        self._numeric_format = value

    @property
    def settings(self):
        return self._settings

    @settings.setter
    def settings(self, value: settings):
        if not isinstance(value, Settings):
            raise TypeError(f"geouned.CadToCsg.settings should be an instance of geouned.Settings, not a {type(value)}")
        self._settings = value

    def export_csg(
        self,
        title: str = "Converted with GEOUNED",
        geometryName: str = "csg",
        outFormat: typing.Tuple[str] = (
            "openmc_xml",
            "openmc_py",
            "serpent",
            "phits",
            "mcnp",
        ),
        volSDEF: bool = False,
        volCARD: bool = True,
        UCARD: typing.Union[int, type(None)] = 101,
        dummyMat: bool = False,
        cellCommentFile: bool = False,
        cellSummaryFile: bool = True,
    ):
        """Writes out a CSG file in the requested Monte Carlo code format.

        Args:
            title (str, optional): Title of the model written at the top of the
                output file. Defaults to "Geouned conversion".
            geometryName (str, optional): the file stem of the output file(s).
                Defaults to "converted_with_geouned".
            outFormat (typing.Tuple[str], optional): Format for the output
                geometry. Available format are: "mcnp", "openmc_xml",
                "openmc_py", "phits" and "serpent". Several output format can
                be written in the same method call. Defaults to output all codes.
            volSDEF (bool, optional):  Write SDEF definition and tally of solid
                cell for stochastic volume checking. Defaults to False.
            volCARD (bool, optional): Write the CAD calculated volume in the
                cell definition using the VOL card. Defaults to True.
            UCARD (int, optional): Write universe card in the cell definition
                with the specified universe number (if value = 0 Universe card
                is not written). Defaults to None.
            dummyMat (bool, optional): Write dummy material definition card in
               the MCNP output file for all material labels present in the
               model. Dummy material definition is "MX 1001 1". Defaults to False.
            cellCommentFile (bool, optional): Write an additional file with
               comment associated to each CAD cell in the MCNP output file.
               Defaults to False.
            cellSummaryFile (bool, optional): Write an additional file with
               information on the CAD cell translated. Defaults to True.
        """

        if not isinstance(UCARD, int) and not isinstance(UCARD, type(None)):
            raise TypeError(f"UCARD should be of type int or None not {type(UCARD)}")

        for arg, arg_str in (
            (volSDEF, "volSDEF"),
            (volCARD, "volCARD"),
            (dummyMat, "dummyMat"),
            (cellCommentFile, "cellCommentFile"),
            (cellSummaryFile, "cellSummaryFile"),
        ):
            if not isinstance(arg, bool):
                raise TypeError(f"{arg} should be of type bool not {type(arg_str)}")

        for arg, arg_str in ((title, "title"), (geometryName, "geometryName")):
            if not isinstance(arg, str):
                raise TypeError(f"{arg} should be of type str not {type(arg_str)}")

        write_geometry(
            UniverseBox=self.UniverseBox,
            MetaList=self.meta_list,
            Surfaces=self.Surfaces,
            settings=self.settings,
            options=self.options,
            tolerances=self.tolerances,
            numeric_format=self.numeric_format,
            geometryName=geometryName,
            outFormat=outFormat,
            cellCommentFile=cellCommentFile,
            cellSummaryFile=cellSummaryFile,
            title=title,
            volSDEF=volSDEF,
            volCARD=volCARD,
            UCARD=UCARD,
            dummyMat=dummyMat,
            stepFile=self.stepFile,
        )

        logger.info("End of Monte Carlo code translation phase")

    @classmethod
    def from_json(cls, filename: str):
        """Creates a CadToCsg instance and returns the instance. Populating the
        Options, Tolerance, Settings and NumericFormat attributes from matching
        key names in the JSON. If export_to_csg key is present then this method
        also runs .start() and .export_to_csg() on the instance.

        Args:
            filename str: The filename of the config file. Defaults to "config.json".

        Raises:
            FileNotFoundError: If the config file is not found
            ValueError: If the config JSON file is found to contain an invalid key

        Returns:
            geouned.CadToCsg: returns a geouned CadToCsg class instance.
        """

        if not Path(filename).exists():
            raise FileNotFoundError(f"config file {filename} not found")

        with open(filename) as f:
            config = json.load(f)

        cad_to_csg = cls(stepFile=config["stepFile"])
        for key in config.keys():

            if key in ["stepFile", "export_csg"]:
                pass  # these two keys are used before or after this loop

            elif key == "Tolerances":
                cad_to_csg.tolerances = Tolerances(**config["Tolerances"])

            elif key == "Options":
                cad_to_csg.options = Options(**config["Options"])

            elif key == "NumericFormat":
                cad_to_csg.numeric_format = NumericFormat(**config["NumericFormat"])

            elif key == "Settings":
                cad_to_csg.settings = Settings(**config["Settings"])

            else:
                raise ValueError(
                    f"Invalid key '{key}' found in config file {filename}. Acceptable key names are 'stepFile', 'export_csg', 'Settings', 'Parameters', 'Tolerances' and 'NumericFormat'"
                )

        cad_to_csg.start()
        if "export_csg" in config.keys():
            cad_to_csg.export_csg(**config["export_csg"])
        else:
            cad_to_csg.export_csg()
        return cad_to_csg

    # TODO add tests as set_configuration is not currently tested
    def set_configuration(self, configFile=None):

        if configFile is None:
            return

        config = configparser.ConfigParser()
        config.optionxform = str
        config.read(configFile)
        for section in config.sections():
            if section == "Files":
                for key in config["Files"].keys():
                    if key in ("geometryName", "matFile", "title"):
                        self.set(key, config.get("Files", key))

                    elif key == "stepFile":
                        value = config.get("Files", key).strip()
                        lst = value.split()
                        if value[0] in ("(", "[") and value[-1] in ("]", ")"):
                            data = value[1:-1].split(",")
                            data = [x.strip() for x in data]
                            self.set(key, data)
                        elif len(lst) > 1:
                            self.set(key, lst)
                        else:
                            self.set(key, value)

                    elif key == "outFormat":
                        raw = config.get("Files", key).strip()
                        values = tuple(x.strip() for x in raw.split(","))
                        outFormat = []
                        for v in values:
                            if v.lower() == "mcnp":
                                outFormat.append("mcnp")
                            elif v.lower() == "openmc_xml":
                                outFormat.append("openmc_xml")
                            elif v.lower() == "openmc_py":
                                outFormat.append("openmc_py")
                            elif v.lower() == "serpent":
                                outFormat.append("serpent")
                            elif v.lower() == "phits":
                                outFormat.append("phits")
                        self.set(key, tuple(outFormat))

            elif section == "Parameters":
                for key in config["Parameters"].keys():
                    if key in (
                        "voidGen",
                        "debug",
                        "compSolids",
                        "volSDEF",
                        "volCARD",
                        "dummyMat",
                        "cellSummaryFile",
                        "cellCommentFile",
                        "sort_enclosure",
                    ):
                        self.set(key, config.getboolean("Parameters", key))
                    elif key in (
                        "minVoidSize",
                        "maxSurf",
                        "maxBracket",
                        "startCell",
                        "startSurf",
                    ):
                        self.set(key, config.getint("Parameters", key))
                    elif key in ("exportSolids", "UCARD", "simplify"):
                        self.set(key, config.get("Parameters", key))
                    elif key == "voidMat":
                        value = config.get("Parameters", key).strip()
                        data = value[1:-1].split(",")
                        self.set(key, (int(data[0]), float(data[1]), data[2]))
                    else:
                        value = config.get("Parameters", key).strip()
                        data = value[1:-1].split(",")
                        self.set(key, tuple(map(int, data)))

            elif section == "Options":
                attributes_and_types = get_type_hints(Options())
                for key in config["Options"].keys():
                    if key in attributes_and_types.keys():
                        if attributes_and_types[key] is bool:
                            value = config.getboolean("Options", key)
                        elif attributes_and_types[key] is float or attributes_and_types[key] is int:
                            value = config.getfloat("Options", key)
                        setattr(self.options, key, value)

            elif section == "Tolerances":
                attributes_and_types = get_type_hints(Tolerances())
                for key in config["Tolerances"].keys():
                    if key in attributes_and_types.keys():
                        if attributes_and_types[key] is bool:
                            value = config.getboolean("Tolerances", key)
                        elif attributes_and_types[key] is float:
                            value = config.getfloat("Tolerances", key)
                        setattr(self.tolerances, key, value)

            elif section == "MCNP_Numeric_Format":
                attributes_and_types = get_type_hints(NumericFormat())
                PdEntry = False
                for key in config["MCNP_Numeric_Format"].keys():
                    if key in attributes_and_types.keys():
                        value = config.get("MCNP_Numeric_Format", key)
                        setattr(self.numeric_format, key, value)
                        if key == "P_d":
                            PdEntry = True

            else:
                logger.info(f"bad section name : {section}")

        if self.__dict__["geometryName"] == "":
            self.__dict__["geometryName"] = self.__dict__["stepFile"][:-4]

        # TODO see if we can find another way to do this
        if self.options.prnt3PPlane and not PdEntry:
            self.NumericFormat.P_d = "22.15e"

        logger.info(self.__dict__)

    # TODO add tests as set is not currently tested
    def set(self, kwrd, value):

        if kwrd == "stepFile":
            if isinstance(value, (list, tuple)):
                for v in value:
                    if not isinstance(v, str):
                        logger.info(f"elemt in {kwrd} list should be string")
                        return
            elif not isinstance(value, str):
                logger.info(f"{kwrd} should be string or tuple of strings")
                return

        elif kwrd == "UCARD":
            if value == "None":
                value = None
            elif value.isdigit():
                value = int(value)
            else:
                logger.info(f"{kwrd} value should be None or integer")
                return
        elif kwrd == "outFormat":
            if len(value) == 0:
                return
        elif kwrd in ("geometryName", "matFile", "exportSolids"):
            if not isinstance(value, str):
                logger.info(f"{kwrd} value should be str instance")
                return
        elif kwrd in ("cellRange", "voidMat", "voidExclude"):
            if not isinstance(value, (list, tuple)):
                logger.info(f"{kwrd} value should be list or tuple")
                return
        elif kwrd in ("minVoidSize", "maxSurf", "maxBracket", "startCell", "startSurf"):
            if not isinstance(value, int):
                logger.info(f"{kwrd} value should be integer")
                return
        elif kwrd in (
            "voidGen",
            "debug",
            "compSolids",
            "simplifyCTable",
            "volSDEF",
            "volCARD",
            "dummyMat",
            "cellSummaryFile",
            "cellCommentFile",
            "sort_enclosure",
        ):
            if not isinstance(value, bool):
                logger.info(f"{kwrd} value should be boolean")
                return

        self.__dict__[kwrd] = value
        if kwrd == "stepFile" and self.__dict__["geometryName"] == "":
            if isinstance(value, (tuple, list)):
                self.__dict__["geometryName"] == "joined_step_files"
            else:
                self.__dict__["geometryName"] == value[:-4]

    def _load_step_file(
        self,
        step_file: str,
        # TODO consider having discrete indexes (1,5,7) instead of range (1,7) as this offers more flexibility to the user
        cell_range: typing.Union[type(None), typing.Tuple[int, int]] = None,
    ):
        """
        Load STEP file(s) and extract solid volumes and enclosure volumes.

        Args:
            step_file (str): The path to the STEP file or a list of paths to multiple STEP files.
            cell_range (tuple[int, int], optional): A tuple representing the range of solids to select from the original STEP solids. Defaults to None.

        Returns:
            tuple: A tuple containing the solid volumes list and enclosure volumes list extracted from the STEP files.
        """

        logger.info("Start of step file loading phase")

<<<<<<< HEAD
        if isinstance(self.stepFile, (tuple, list)):
            for stp in self.stepFile:
                if not Path(stp).is_file():
                    raise FileNotFoundError(f"Step file {stp} not found.")
        else:
            if not Path(self.stepFile).is_file():
                raise FileNotFoundError(f"Step file {self.stepFile} not found.")
=======
        if isinstance(step_file, (tuple, list)):
            for stp in step_file:
                if not path.isfile(stp):
                    raise FileNotFoundError(f"Step file {stp} not found.\nStop.")
        else:
            if not path.isfile(step_file):
                raise FileNotFoundError(f"Step file {step_file} not found.\nStop.")
>>>>>>> 46b60250

        if isinstance(step_file, (list, tuple)):
            step_files = step_file
        else:
            step_files = [step_file]
        MetaChunk = []
        EnclosureChunk = []
        for stp in tqdm(step_files, desc="Loading CAD files"):
            logger.info(f"read step file : {stp}")
            Meta, Enclosure = Load.load_cad(stp, self.settings, self.options)
            MetaChunk.append(Meta)
            EnclosureChunk.append(Enclosure)
        self.meta_list = join_meta_lists(MetaChunk)
        self.enclosure_list = join_meta_lists(EnclosureChunk)

        # Select a specific solid range from original STEP solids
        if cell_range:
            self.meta_list = self.meta_list[cell_range[0] : cell_range[1]]

        logger.info("End of step file loading phase")

        return self.meta_list, self.enclosure_list

    def _export_solids(self, filename: str):
        """Export all the solid volumes from the loaded geometry to a STEP file.

        Args:
            filename (str): filepath of the output STEP file.
        """
        # export in STEP format solids read from input file
        if self.meta_list == []:
            raise ValueError(
                "No solids in CadToCsg.meta_list to export. Try loading the STEP file first with CadToCsg._load_step_file"
            )
        solids = []
        for m in self.meta_list:
            if m.IsEnclosure:
                continue
            solids.extend(m.Solids)
        Part.makeCompound(solids).exportStep(filename)

    def start(self):

        startTime = datetime.now()

        # sets the self.meta_list and self.enclosure_list
        self._load_step_file(step_file=self.stepFile, cell_range=self.settings.cellRange)

        if self.settings.exportSolids:
            self._export_solids(filename=self.settings.exportSolids)

        logger.info("End of loading phase")
        tempstr1 = str(datetime.now() - startTime)
        logger.info(tempstr1)
        tempTime = datetime.now()

        # set up Universe
        if self.enclosure_list:
            self.UniverseBox = get_universe(self.meta_list + self.enclosure_list)
        else:
            self.UniverseBox = get_universe(self.meta_list)

        self.Surfaces = UF.SurfacesDict(offset=self.settings.startSurf - 1)

        warnSolids = []
        warnEnclosures = []
        coneInfo = dict()
        tempTime0 = datetime.now()
        if not self.options.Facets:

            # decompose all solids in elementary solids (convex ones)
            warningSolidList = self._decompose_solids(meta=True)

            # decompose Enclosure solids
            if self.settings.voidGen and self.enclosure_list:
                warningEnclosureList = self._decompose_solids(meta=False)

            logger.info("End of decomposition phase")

            # start Building CGS cells phase

            for j, m in enumerate(tqdm(self.meta_list, desc="Translating solid cells")):
                if m.IsEnclosure:
                    continue
                logger.info(f"Building cell: {j+1}")
                cones = Conv.cellDef(
                    m,
                    self.Surfaces,
                    self.UniverseBox,
                    self.options,
                    self.tolerances,
                    self.numeric_format,
                )
                if cones:
                    coneInfo[m.__id__] = cones
                if j in warningSolidList:
                    warnSolids.append(m)
                if not m.Solids:
                    logger.info(f"none {j}, {m.__id__}")
                    logger.info(m.Definition)

            if self.options.forceNoOverlap:
                Conv.no_overlapping_cell(self.meta_list, self.Surfaces, self.options)

        else:
            translate(
                self.meta_list,
                self.Surfaces,
                self.UniverseBox,
                self.settings,
                self.options,
                self.tolerances,
            )
            # decompose Enclosure solids
            if self.settings.voidGen and self.enclosure_list:
                warningEnclosureList = self._decompose_solids(meta=False)

        tempstr2 = str(datetime.now() - tempTime)
        logger.info(tempstr2)

        #  building enclosure solids

        if self.settings.voidGen and self.enclosure_list:
            for j, m in enumerate(self.enclosure_list):
                logger.info(f"Building Enclosure Cell: {j + 1}")
                cones = Conv.cellDef(
                    m,
                    self.Surfaces,
                    self.UniverseBox,
                    self.options,
                    self.tolerances,
                    self.numeric_format,
                )
                if cones:
                    coneInfo[m.__id__] = cones
                if j in warningEnclosureList:
                    warnEnclosures.append(m)

        tempTime1 = datetime.now()

        # void generation phase
        meta_void = []
        if self.settings.voidGen:
            logger.info("Build Void")
            logger.info(self.settings.voidExclude)
            if not self.settings.voidExclude:
                meta_reduced = self.meta_list
            else:
                meta_reduced = exclude_cells(self.meta_list, self.settings.voidExclude)

            if self.meta_list:
                init = self.meta_list[-1].__id__ - len(self.enclosure_list)
            else:
                init = 0
            meta_void = void.void_generation(
                meta_reduced,
                self.enclosure_list,
                self.Surfaces,
                self.UniverseBox,
                self.settings,
                init,
                self.options,
                self.tolerances,
                self.numeric_format,
            )

        # if self.settings.simplify == 'full' and not self.options.forceNoOverlap:
        if self.settings.simplify == "full":
            Surfs = {}
            for lst in self.Surfaces.values():
                for s in lst:
                    Surfs[s.Index] = s

            for c in tqdm(self.meta_list, desc="Simplifying"):
                if c.Definition.level == 0 or c.IsEnclosure:
                    continue
                logger.info(f"simplify cell {c.__id__}")
                Box = UF.get_box(c)
                CT = build_c_table_from_solids(Box, (c.Surfaces, Surfs), option="full")
                c.Definition.simplify(CT)
                c.Definition.clean()
                if type(c.Definition.elements) is bool:
                    logger.info(f"unexpected constant cell {c.__id__} :{c.Definition.elements}")

        tempTime2 = datetime.now()
        logger.info(f"build Time: {tempTime2} - {tempTime1}")

        logger.info(datetime.now() - startTime)

        cellOffSet = self.settings.startCell - 1
        if self.enclosure_list and self.settings.sort_enclosure:
            # sort group solid cell / void cell sequence in each for each enclosure
            # if a solid belong to several enclosure, its definition will be written
            # for the highest enclosure level or if same enclosure level in the first
            # enclosure found
            self.meta_list = sort_enclosure(self.meta_list, meta_void, cellOffSet)
        else:
            # remove Null Cell and apply cell numbering offset
            deleted = []
            idLabel = {0: 0}
            icount = cellOffSet
            for i, m in enumerate(self.meta_list):
                if m.NullCell or m.IsEnclosure:
                    deleted.append(i)
                    continue

                icount += 1
                m.label = icount
                idLabel[m.__id__] = m.label

            for i in reversed(deleted):
                del self.meta_list[i]

            lineComment = """\
##########################################################
             VOID CELLS
##########################################################"""
            mc = UF.GeounedSolid(None)
            mc.Comments = lineComment
            self.meta_list.append(mc)

            deleted = []
            for i, m in enumerate(meta_void):
                if m.NullCell:
                    deleted.append(i)
                    continue
                icount += 1
                m.label = icount
                update_comment(m, idLabel)
            for i in reversed(deleted):
                del meta_void[i]

            self.meta_list.extend(meta_void)

        print_warning_solids(warnSolids, warnEnclosures)

        # add plane definition to cone
        process_cones(
            self.meta_list,
            coneInfo,
            self.Surfaces,
            self.UniverseBox,
            self.options,
            self.tolerances,
            self.numeric_format,
        )

        logger.info("Process finished")
        logger.info(datetime.now() - startTime)

        logger.info(f"Translation time of solid cells {tempTime1} - {tempTime0}")
        logger.info(f"Translation time of void cells {tempTime2} - {tempTime1}")

    def _decompose_solids(self, meta: bool):

        if meta:
            meta_list = self.meta_list
            description = "Decomposing solids"
        else:
            meta_list = self.enclosure_list
            description = "Decomposing enclosure solids"

        totsolid = len(meta_list)
        warningSolids = []
        for i, m in enumerate(tqdm(meta_list, desc=description)):
            if meta and m.IsEnclosure:
                continue
            logger.info(f"Decomposing solid: {i + 1}/{totsolid}")
            if self.settings.debug:
                debug_output_folder = Path("debug")
                logger.info(m.Comments)
                debug_output_folder.mkdir(parents=True, exist_ok=True)
                if m.IsEnclosure:
                    m.Solids[0].exportStep(str(debug_output_folder / f"origEnclosure_{i}.stp"))
                else:
                    m.Solids[0].exportStep(str(debug_output_folder / f"origSolid_{i}.stp"))

            comsolid, err = Decom.SplitSolid(
                Part.makeCompound(m.Solids),
                self.UniverseBox,
                self.options,
                self.tolerances,
                self.numeric_format,
            )

            if err != 0:
                sus_output_folder = Path("suspicious_solids")
                sus_output_folder.mkdir(parents=True, exist_ok=True)
                if m.IsEnclosure:
                    Part.CompSolid(m.Solids).exportStep(str(sus_output_folder / f"Enclosure_original_{i}.stp"))
                    comsolid.exportStep(str(sus_output_folder / f"Enclosure_split_{i}.stp"))
                else:
                    Part.CompSolid(m.Solids).exportStep(str(sus_output_folder / f"Solid_original_{i}.stp"))
                    comsolid.exportStep(str(sus_output_folder / f"Solid_split_{i}.stp"))

                warningSolids.append(i)

            if self.settings.debug:
                if m.IsEnclosure:
                    comsolid.exportStep(str(debug_output_folder / f"compEnclosure_{i}.stp"))
                else:
                    comsolid.exportStep(str(debug_output_folder / f"compSolid_{i}.stp"))
            self.Surfaces.extend(
                Decom.extract_surfaces(
                    comsolid,
                    "All",
                    self.UniverseBox,
                    self.options,
                    self.tolerances,
                    self.numeric_format,
                    MakeObj=True,
                ),
                self.options,
                self.tolerances,
                self.numeric_format,
            )
            m.set_cad_solid()
            m.update_solids(comsolid.Solids)

        return warningSolids


def update_comment(meta, idLabel):
    if meta.__commentInfo__ is None:
        return
    if meta.__commentInfo__[1] is None:
        return
    newLabel = (idLabel[i] for i in meta.__commentInfo__[1])
    meta.set_comments(void.void_comment_line((meta.__commentInfo__[0], newLabel)))


def process_cones(MetaList, coneInfo, Surfaces, UniverseBox, options, tolerances, numeric_format):
    cellId = tuple(coneInfo.keys())
    for m in MetaList:
        if m.__id__ not in cellId and not m.Void:
            continue

        if m.Void and m.__commentInfo__ is not None:
            if m.__commentInfo__[1] is None:
                continue
            cones = set()
            for Id in m.__commentInfo__[1]:
                if Id in cellId:
                    cones.update(-x for x in coneInfo[Id])
            Conv.add_cone_plane(
                m.Definition,
                cones,
                Surfaces,
                UniverseBox,
                options,
                tolerances,
                numeric_format,
            )
        elif not m.Void:
            Conv.add_cone_plane(
                m.Definition,
                coneInfo[m.__id__],
                Surfaces,
                UniverseBox,
                options,
                tolerances,
                numeric_format,
            )


def get_universe(MetaList):
    d = 10
    Box = MetaList[0].BoundBox
    xmin = Box.XMin
    xmax = Box.XMax
    ymin = Box.YMin
    ymax = Box.YMax
    zmin = Box.ZMin
    zmax = Box.ZMax
    for m in MetaList[1:]:
        # MIO. This was removed since in HELIAS the enclosure cell is the biggest one
        # if m.IsEnclosure: continue
        xmin = min(m.BoundBox.XMin, xmin)
        xmax = max(m.BoundBox.XMax, xmax)
        ymin = min(m.BoundBox.YMin, ymin)
        ymax = max(m.BoundBox.YMax, ymax)
        zmin = min(m.BoundBox.ZMin, zmin)
        zmax = max(m.BoundBox.ZMax, zmax)

    return FreeCAD.BoundBox(
        FreeCAD.Vector(xmin - d, ymin - d, zmin - d),
        FreeCAD.Vector(xmax + d, ymax + d, zmax + d),
    )


def print_warning_solids(warnSolids, warnEnclosures):

    solids_logger = logging.getLogger("solids_logger")

    if warnSolids or warnEnclosures:
        pass
    else:
        return

    if warnSolids:
        lines = "Solids :\n"
        for sol in warnSolids:
            lines += "\n"
            lines += f"{sol.label}\n"
            lines += f"{sol.Comments}\n"
            lines += f"{write_mcnp_cell_def(sol.Definition)}\n"
        solids_logger.info(lines)

    if warnEnclosures:
        lines = "Enclosures :\n"
        for sol in warnEnclosures:
            lines += "\n"
            lines += f"{sol.label}\n"
            lines += f"{sol.Comments}\n"
            lines += f"{write_mcnp_cell_def(sol.Definition)}\n"

        solids_logger.info(lines)


def join_meta_lists(MList) -> typing.List[UF.GeounedSolid]:

    newMetaList = MList[0]
    if MList[0]:
        for M in MList[1:]:
            lastID = newMetaList[-1].__id__ + 1
            for i, meta in enumerate(M):
                meta.__id__ = lastID + i
                newMetaList.append(meta)

    return newMetaList


def exclude_cells(MetaList, labelList):
    voidMeta = []
    for m in MetaList:
        if m.IsEnclosure:
            continue
        found = False
        for label in labelList:
            if label in m.Comments:
                found = True
                break
        if not found:
            voidMeta.append(m)

    return voidMeta


def sort_enclosure(MetaList, meta_void, offSet=0):

    newList = {}
    for m in meta_void:
        if m.EnclosureID in newList.keys():
            newList[m.EnclosureID].append(m)
        else:
            newList[m.EnclosureID] = [m]

    icount = offSet
    idLabel = {0: 0}
    newMeta = []
    for m in MetaList:
        if m.NullCell:
            continue
        if m.IsEnclosure:
            lineComment = f"""##########################################################
             ENCLOSURE {m.EnclosureID}
##########################################################"""
            mc = UF.GeounedSolid(None)
            mc.Comments = lineComment
            newMeta.append(mc)
            for e in newList[m.EnclosureID]:
                if e.NullCell:
                    continue
                icount += 1
                e.label = icount
                idLabel[e.__id__] = e.label
                newMeta.append(e)
            lineComment = f"""##########################################################
            END  ENCLOSURE {m.EnclosureID}
##########################################################"""
            mc = UF.GeounedSolid(None)
            mc.Comments = lineComment
            newMeta.append(mc)

        else:
            icount += 1
            m.label = icount
            idLabel[m.__id__] = m.label
            newMeta.append(m)

    lineComment = """\
##########################################################
             VOID CELLS 
##########################################################"""
    mc = UF.GeounedSolid(None)
    mc.Comments = lineComment
    newMeta.append(mc)

    for v in newList[0]:
        if v.NullCell:
            continue
        icount += 1
        v.label = icount
        idLabel[v.__id__] = v.label
        newMeta.append(v)

    for m in newMeta:
        if not m.Void:
            continue
        if m.IsEnclosure:
            continue
        update_comment(m, idLabel)

    return newMeta<|MERGE_RESOLUTION|>--- conflicted
+++ resolved
@@ -439,7 +439,7 @@
 
     def _load_step_file(
         self,
-        step_file: str,
+        filename: str,
         # TODO consider having discrete indexes (1,5,7) instead of range (1,7) as this offers more flexibility to the user
         cell_range: typing.Union[type(None), typing.Tuple[int, int]] = None,
     ):
@@ -447,7 +447,7 @@
         Load STEP file(s) and extract solid volumes and enclosure volumes.
 
         Args:
-            step_file (str): The path to the STEP file or a list of paths to multiple STEP files.
+            filename (str): The path to the STEP file or a list of paths to multiple STEP files.
             cell_range (tuple[int, int], optional): A tuple representing the range of solids to select from the original STEP solids. Defaults to None.
 
         Returns:
@@ -456,33 +456,20 @@
 
         logger.info("Start of step file loading phase")
 
-<<<<<<< HEAD
-        if isinstance(self.stepFile, (tuple, list)):
-            for stp in self.stepFile:
-                if not Path(stp).is_file():
-                    raise FileNotFoundError(f"Step file {stp} not found.")
+        if isinstance(filename, (list, tuple)):
+            step_files = filename
         else:
-            if not Path(self.stepFile).is_file():
-                raise FileNotFoundError(f"Step file {self.stepFile} not found.")
-=======
-        if isinstance(step_file, (tuple, list)):
-            for stp in step_file:
-                if not path.isfile(stp):
-                    raise FileNotFoundError(f"Step file {stp} not found.\nStop.")
-        else:
-            if not path.isfile(step_file):
-                raise FileNotFoundError(f"Step file {step_file} not found.\nStop.")
->>>>>>> 46b60250
-
-        if isinstance(step_file, (list, tuple)):
-            step_files = step_file
-        else:
-            step_files = [step_file]
+            step_files = [filename]
+ 
+        for step_file in step_files:
+            if not Path(step_file).is_file():
+                raise FileNotFoundError(f"Step file {step_file} not found.")
+
         MetaChunk = []
         EnclosureChunk = []
-        for stp in tqdm(step_files, desc="Loading CAD files"):
-            logger.info(f"read step file : {stp}")
-            Meta, Enclosure = Load.load_cad(stp, self.settings, self.options)
+        for step_file in tqdm(step_files, desc="Loading CAD files"):
+            logger.info(f"read step file : {step_file}")
+            Meta, Enclosure = Load.load_cad(step_file, self.settings, self.options)
             MetaChunk.append(Meta)
             EnclosureChunk.append(Enclosure)
         self.meta_list = join_meta_lists(MetaChunk)
