--- conflicted
+++ resolved
@@ -167,10 +167,6 @@
             if key in ["stepFile", "export_csg"]:
                 pass  # these two keys are used before or after this loop
 
-<<<<<<< HEAD
-    @classmethod
-    def from_config_ini(cls, configFile):
-=======
             elif key == "Tolerances":
                 cad_to_csg.tolerances = Tolerances(**config["Tolerances"])
 
@@ -200,7 +196,6 @@
 
         if configFile is None:
             return
->>>>>>> 58abcb9d
 
         geo = CadToCsg()
         options_from_config = Options()
@@ -315,74 +310,6 @@
                 logger.info(f"bad section name : {section}")
 
         # TODO see if we can find another way to do this
-<<<<<<< HEAD
-        if options_from_config.prnt3PPlane and not PdEntry:
-            numeric_format_from_config.P_d = "22.15e"
-
-        geo.options = options_from_config
-        geo.tolerances = tolerances_from_config
-        geo.numeric_format = numeric_format_from_config
-
-        return geo 
-
-    # def set(self, kwrd, value):
-
-    #     if kwrd == "stepFile":
-    #         if isinstance(value, (list, tuple)):
-    #             for v in value:
-    #                 if not isinstance(v, str):
-    #                     logger.info(f"elemt in {kwrd} list should be string")
-    #                     return
-    #         elif not isinstance(value, str):
-    #             logger.info(f"{kwrd} should be string or tuple of strings")
-    #             return
-
-    #     elif kwrd == "UCARD":
-    #         if value == "None":
-    #             value = None
-    #         elif value.isdigit():
-    #             value = int(value)
-    #         else:
-    #             logger.info(f"{kwrd} value should be None or integer")
-    #             return
-    #     elif kwrd == "outFormat":
-    #         if len(value) == 0:
-    #             return
-    #     elif kwrd in ("geometryName", "matFile", "exportSolids"):
-    #         if not isinstance(value, str):
-    #             logger.info(f"{kwrd} value should be str instance")
-    #             return
-    #     elif kwrd in ("cellRange", "voidMat", "voidExclude"):
-    #         if not isinstance(value, (list, tuple)):
-    #             logger.info(f"{kwrd} value should be list or tuple")
-    #             return
-    #     elif kwrd in ("minVoidSize", "maxSurf", "maxBracket", "startCell", "startSurf"):
-    #         if not isinstance(value, int):
-    #             logger.info(f"{kwrd} value should be integer")
-    #             return
-    #     elif kwrd in (
-    #         "voidGen",
-    #         "debug",
-    #         "compSolids",
-    #         "simplifyCTable",
-    #         "volSDEF",
-    #         "volCARD",
-    #         "dummyMat",
-    #         "cellSummaryFile",
-    #         "cellCommentFile",
-    #         "sort_enclosure",
-    #     ):
-    #         if not isinstance(value, bool):
-    #             logger.info(f"{kwrd} value should be boolean")
-    #             return
-
-    #     self.__dict__[kwrd] = value
-    #     if kwrd == "stepFile" and self.__dict__["geometryName"] == "":
-    #         if isinstance(value, (tuple, list)):
-    #             self.__dict__["geometryName"] == "joined_step_files"
-    #         else:
-    #             self.__dict__["geometryName"] == value[:-4]
-=======
         if self.options.prnt3PPlane and not PdEntry:
             self.NumericFormat.P_d = "22.15e"
 
@@ -446,7 +373,6 @@
                 self.__dict__["geometryName"] == "joined_step_files"
             else:
                 self.__dict__["geometryName"] == value[:-4]
->>>>>>> 58abcb9d
 
     def start(self):
 
