# Init file of GEOUNED module
#

# We load the STEP and the materials

import configparser
import typing
from datetime import datetime
from os import mkdir, path

import FreeCAD
import Part

from .CodeVersion import *
from .Conversion import CellDefinition as Conv
from .Cuboid.translate import translate
from .Decompose import Decom_one as Decom
from .LoadFile import LoadSTEP as Load
from .Utils import Functions as UF
from .Utils.BooleanSolids import build_c_table_from_solids
from .Utils.Options.Classes import McnpNumericFormat, Options, Tolerances
from .Void import Void as Void
from .Write.Functions import write_mcnp_cell_def
from .Write.WriteFiles import write_geometry


class CadToCsg:
    """Base class for the conversion of CAD to CSG models

    Args:
        title (str, optional): Title of the model. Defaults to "Geouned
            conversion".
        stepFile (str, optional): Name of the CAD file (in STEP format) to
            be converted. Defaults to "".
        geometryName (str, optional): Base name of the output file(s).
            Defaults to "".
        matFile (str, optional): _description_. Defaults to "".
        outFormat (typing.Tuple[str], optional): Format for the output
            geometry. Available format are: mcnp, openMC_XML, openMC_PY,
            phits and serpent. Several output format can be written in the
            same geouned run. Defaults to ("mcnp",).
        voidGen (bool, optional): Generate voids of the geometry. Defaults
            to True.
        debug (bool, optional): Write step files of original and decomposed
            solids, for each solid in the STEP file. Defaults to False.
        compSolids (bool, optional): Join subsolids of STEP file as a single
            compound solid. Step files generated with SpaceClaim have not
            exactly the same level of solids as FreeCAD. It may a happened
            that solids defined has separated solids are read by FreeCAD
            as a single compound solid (and will produce only one MCNP
            cell). In this case compSolids should be set to False. Defaults
            to True.
        volSDEF (bool, optional): Write SDEF definition and tally of solid
            cell for stochastic volume checking. Defaults to False.
        dummyMat (bool, optional): Write dummy material definition card in
            the MCNP output file for all material labels present in the
            model. Dummy material definition is "MX 1001 1". Defaults to
            False.
        volCARD (bool, optional): Write the CAD calculated volume in the
            cell definition using the VOL card. Defaults to True.
        UCARD (_type_, optional): Write universe card in the cell definition
            with the specified universe number (if value = 0 Universe card
            is not written). Defaults to None.
        simplify (str, optional): Simplify the cell definition considering
            relative surfaces position and using Boolean logics. Available
            options are: "no" no optimization, "void" only void cells are
            simplified. Algorithm is faster but the simplification is not
            optimal. "voidfull" : only void cells are simplified with the
            most optimal algorithm. The time of the conversion can be
            multiplied by 5 or more. "full" : all the cells (solids and
            voids) are simplified. Defaults to "No".
        cellRange (list, optional): Range of cell to be converted (only one
            range is allowed, e.g [100,220]). Default all solids are
            converted. Defaults to [].
        exportSolids (str, optional): Export CAD solid after reading.
            The execution is stopped after export, the translation is not
            carried out. Defaults to "".
        minVoidSize (float, optional): Minimum size of the edges of the
            void cell. Units are in mm. Defaults to 200.0.
        maxBracket (int, optional): Maximum number of brackets (solid
            complementary) allowed in void cell definition. Defaults to 30.
        voidMat (list, optional): Assign a material defined by the user
            instead of void for cells without material definition and the
            cells generated in the automatic void generation. The format
            is a 3 valued tuple (mat_label, mat_density, mat_description).
            Example (100,1e-3,'Air assigned to Void'). Defaults to [].
        voidExclude (list, optional): #TODO see issue 87. Defaults to [].
        startCell (int, optional): Starting cell numbering label. Defaults to 1.
        startSurf (int, optional): Starting surface numbering label. Defaults to 1.
        cellCommentFile (bool, optional): Write an additional file with
            comment associated to each CAD cell in the MCNP output file.
            Defaults to False.
        cellSummaryFile (bool, optional): Write an additional file with
            information on the CAD cell translated. Defaults to True.
        sort_enclosure (bool, optional): If enclosures are defined in the
            CAD models, the voids cells of the enclosure will be located in
            the output file in the same location where the enclosure solid
            is located in the CAD solid tree.. Defaults to False.
    """

    def __init__(
        self,
        title: str = "Geouned conversion",
        step_file: str = "",
        geometry_name: str = "",
        mat_file: str = "",
        out_format: typing.Tuple[str] = ("mcnp",),
        void_gen: bool = True,
        debug: bool = False,
        comp_solids: bool = True,
        vol_sdef: bool = False,
        dummy_mat: bool = False,
        vol_card: bool = True,
        u_card=None,
        simplify: str = "No",
        cell_range=[],
        export_solids: str = "",
        min_void_size: float = 200.0,  # units mm
        max_surf: int = 50,
        max_bracket: int = 30,
        void_mat=[],
        void_exclude=[],
        start_cell: int = 1,
        start_surf: int = 1,
        cell_comment_file: bool = False,
        cell_summary_file: bool = True,
        sort_enclosure: bool = False,
    ):
<<<<<<< HEAD
        """Base class for the conversion of CAD to CSG models

        Args:
            title (str, optional): Title of the model. Defaults to "Geouned
                conversion".
            step_file (str, optional): Name of the CAD file (in STEP format) to
                be converted. Defaults to "".
            geometry_name (str, optional): Base name of the output file(s).
                Defaults to "".
            mat_file (str, optional): _description_. Defaults to "".
            out_format (typing.Tuple[str], optional): Format for the output
                geometry. Available format are: mcnp, openMC_XML, openMC_PY,
                phits and serpent. Several output format can be written in the
                same geouned run. Defaults to ("mcnp",).
            void_gen (bool, optional): Generate voids of the geometry. Defaults
                to True.
            debug (bool, optional): Write step files of original and decomposed
                solids, for each solid in the STEP file. Defaults to False.
            comp_solids (bool, optional): Join subsolids of STEP file as a single
                compound solid. Step files generated with SpaceClaim have not
                exactly the same level of solids as FreeCAD. It may a happened
                that solids defined has separated solids are read by FreeCAD
                as a single compound solid (and will produce only one MCNP
                cell). In this case comp_solids should be set to False. Defaults
                to True.
            vol_sdef (bool, optional): Write SDEF definition and tally of solid
                cell for stochastic volume checking. Defaults to False.
            dummy_mat (bool, optional): Write dummy material definition card in
                the MCNP output file for all material labels present in the
                model. Dummy material definition is "MX 1001 1". Defaults to
                False.
            vol_card (bool, optional): Write the CAD calculated volume in the
                cell definition using the VOL card. Defaults to True.
            u_card (_type_, optional): Write universe card in the cell definition
                with the specified universe number (if value = 0 Universe card
                is not written). Defaults to None.
            simplify (str, optional): Simplify the cell definition considering
                relative surfaces position and using Boolean logics. Available
                options are: "no" no optimization, "void" only void cells are
                simplified. Algorithm is faster but the simplification is not
                optimal. "voidfull" : only void cells are simplified with the
                most optimal algorithm. The time of the conversion can be
                multiplied by 5 or more. "full" : all the cells (solids and
                voids) are simplified. Defaults to "No".
            cell_range (list, optional): Range of cell to be converted (only one
                range is allowed, e.g [100,220]). Default all solids are
                converted. Defaults to [].
            export_solids (str, optional): Export CAD solid after reading.
                The execution is stopped after export, the translation is not
                carried out. Defaults to "".
            min_void_size (float, optional): Minimum size of the edges of the
                void cell. Units are in mm. Defaults to 200.0.
            max_bracket (int, optional): Maximum number of brackets (solid
                complementary) allowed in void cell definition. Defaults to 30.
            void_mat (list, optional): Assign a material defined by the user
                instead of void for cells without material definition and the
                cells generated in the automatic void generation. The format
                is a 3 valued tuple (mat_label, mat_density, mat_description).
                Example (100,1e-3,'Air assigned to Void'). Defaults to [].
            void_exclude (list, optional): #TODO see issue 87. Defaults to [].
            start_cell (int, optional): Starting cell numbering label. Defaults to 1.
            start_surf (int, optional): Starting surface numbering label. Defaults to 1.
            cell_comment_file (bool, optional): Write an additional file with
                comment associated to each CAD cell in the MCNP output file.
                Defaults to False.
            cell_summary_file (bool, optional): Write an additional file with
                information on the CAD cell translated. Defaults to True.
            sort_enclosure (bool, optional): If enclosures are defined in the
                CAD models, the voids cells of the enclosure will be located in
                the output file in the same location where the enclosure solid
                is located in the CAD solid tree.. Defaults to False.
        """
=======

>>>>>>> 1970ce7a
        self.title = title
        self.step_file = step_file
        self.geometry_name = geometry_name
        self.mat_file = mat_file
        self.out_format = out_format
        self.void_gen = void_gen
        self.debug = debug
        self.comp_solids = comp_solids
        self.vol_sdef = vol_sdef
        self.dummy_mat = dummy_mat
        self.vol_card = vol_card
        self.u_card = u_card
        self.simplify = simplify
        self.cell_range = cell_range
        self.export_solids = export_solids
        self.min_void_size = min_void_size
        self.max_surf = max_surf
        self.max_bracket = max_bracket
        self.void_mat = void_mat
        self.void_exclude = void_exclude
        self.start_cell = start_cell
        self.start_surf = start_surf
        self.cell_comment_file = cell_comment_file
        self.cell_summary_file = cell_summary_file
        self.sort_enclosure = sort_enclosure

        Options.set_default_attribute()
        McnpNumericFormat.set_default_attribute()
        Tolerances.set_default_attribute()

    def set_configuration(self, configFile=None):

        if configFile is None:
            return

        config = configparser.ConfigParser()
        config.optionxform = str
        config.read(configFile)
        for section in config.sections():
            if section == "Files":
                for key in config["Files"].keys():
                    if key in ("geometry_name", "mat_file", "title"):
                        self.set(key, config.get("Files", key))

                    elif key == "step_file":
                        value = config.get("Files", key).strip()
                        lst = value.split()
                        if value[0] in ("(", "[") and value[-1] in ("]", ")"):
                            data = value[1:-1].split(",")
                            data = [x.strip() for x in data]
                            self.set(key, data)
                        elif len(lst) > 1:
                            self.set(key, lst)
                        else:
                            self.set(key, value)

                    elif key == "out_format":
                        raw = config.get("Files", key).strip()
                        values = tuple(x.strip() for x in raw.split(","))
                        out_format = []
                        for v in values:
                            if v.lower() == "mcnp":
                                out_format.append("mcnp")
                            elif v.lower() == "openmc_xml":
                                out_format.append("openMC_XML")
                            elif v.lower() == "openmc_py":
                                out_format.append("openMC_PY")
                            elif v.lower() == "serpent":
                                out_format.append("serpent")
                            elif v.lower() == "phits":
                                out_format.append("phits")
                        self.set(key, tuple(out_format))

            elif section == "Parameters":
                for key in config["Parameters"].keys():
                    if key in (
                        "void_gen",
                        "debug",
                        "comp_solids",
                        "vol_sdef",
                        "vol_card",
                        "dummy_mat",
                        "cell_summary_file",
                        "cell_comment_file",
                        "sort_enclosure",
                    ):
                        self.set(key, config.getboolean("Parameters", key))
                    elif key in (
                        "min_void_size",
                        "max_surf",
                        "max_bracket",
                        "start_cell",
                        "start_surf",
                    ):
                        self.set(key, config.getint("Parameters", key))
                    elif key in ("export_solids", "u_card", "simplify"):
                        self.set(key, config.get("Parameters", key))
                    elif key == "void_mat":
                        value = config.get("Parameters", key).strip()
                        data = value[1:-1].split(",")
                        self.set(key, (int(data[0]), float(data[1]), data[2]))
                    else:
                        value = config.get("Parameters", key).strip()
                        data = value[1:-1].split(",")
                        self.set(key, tuple(map(int, data)))

            elif section == "Options":
                for key in config["Options"].keys():
                    if key in Options.default_values.keys():
                        if Options.type_dict[key] is bool:
                            Options.set_attribute(
                                key, config.getboolean("Options", key)
                            )
                        elif (
                            Options.type_dict[key] is float
                            or Options.type_dict[key] is int
                        ):
                            Options.set_attribute(key, config.getfloat("Options", key))

            elif section == "Tolerances":
                for key in config["Tolerances"].keys():
                    eqvKey = Tolerances.KwrdEquiv[key]
                    if eqvKey in Tolerances.default_values.keys():
                        if Tolerances.type_dict[eqvKey] is bool:
                            Tolerances.set_attribute(
                                eqvKey, config.getboolean("Tolerances", key)
                            )
                        elif Tolerances.type_dict[eqvKey] is float:
                            Tolerances.set_attribute(
                                eqvKey, config.getfloat("Tolerances", key)
                            )

            elif section == "MCNP_Numeric_Format":
                PdEntry = False
                for key in config["MCNP_Numeric_Format"].keys():
                    if key in McnpNumericFormat.default_values.keys():
                        McnpNumericFormat.set_attribute(
                            key, config.get("MCNP_Numeric_Format", key)
                        )
                        if key == "P_d":
                            PdEntry = True

            else:
                print(f"bad section name : {section}")

        if self.__dict__["geometry_name"] == "":
            self.__dict__["geometry_name"] = self.__dict__["step_file"][:-4]

        if Options.prnt3PPlane and not PdEntry:
            McnpNumericFormat.P_d = "22.15e"

        print(self.__dict__)

    def set(self, kwrd, value):

        if kwrd in McnpNumericFormat.default_values.keys():
            McnpNumericFormat.set_attribute(kwrd, value)
            return
        elif kwrd in Tolerances.default_values.keys():
            Tolerances.set_attribute(kwrd, value)
            return
        elif kwrd in Options.default_values.keys():
            Options.set_attribute(kwrd, value)
            return
        elif kwrd not in self.__dict__.keys():
            print(f"Bad entry : {kwrd}")
            return

        if kwrd == "step_file":
            if isinstance(value, (list, tuple)):
                for v in value:
                    if not isinstance(v, str):
                        print(f"elemt in {kwrd} list should be string")
                        return
            elif not isinstance(value, str):
                print(f"{kwrd} should be string or tuple of strings")
                return

        elif kwrd == "u_card":
            if value == "None":
                value = None
            elif value.isdigit():
                value = int(value)
            else:
                print(f"{kwrd} value should be None or integer")
                return
        elif kwrd == "out_format":
            if len(value) == 0:
                return
        elif kwrd in ("geometry_name", "mat_file", "export_solids"):
            if not isinstance(value, str):
                print(f"{kwrd} value should be str instance")
                return
        elif kwrd in ("cell_range", "void_mat", "void_exclude"):
            if not isinstance(value, (list, tuple)):
                print(f"{kwrd} value should be list or tuple")
                return
        elif kwrd in (
            "min_void_size",
            "max_surf",
            "max_bracket",
            "start_cell",
            "start_surf",
        ):
            if not isinstance(value, int):
                print(f"{kwrd} value should be integer")
                return
        elif kwrd in (
            "void_gen",
            "debug",
            "comp_solids",
            "simplifyCTable",
            "vol_sdef",
            "vol_card",
            "dummy_mat",
            "cell_summary_file",
            "cell_comment_file",
            "sort_enclosure",
        ):
            if not isinstance(value, bool):
                print(f"{kwrd} value should be boolean")
                return

        self.__dict__[kwrd] = value
        if kwrd == "step_file" and self.__dict__["geometry_name"] == "":
            if isinstance(value, (tuple, list)):
                self.__dict__["geometry_name"] == "joined_step_files"
            else:
                self.__dict__["geometry_name"] == value[:-4]

    def start(self):

        print("start")
        FreeCAD_Version = "{V[0]:}.{V[1]:}.{V[2]:}".format(V=FreeCAD.Version())
        print(
            "GEOUNED version {} {} \nFreeCAD version {}".format(
                GEOUNED_Version, GEOUNED_ReleaseDate, FreeCAD_Version
            )
        )

        code_setting = self.__dict__
        if code_setting is None:
            raise ValueError("Cannot run the code. Input are missing")
        if self.step_file == "":
            raise ValueError("Cannot run the code. Step file name is missing")

        if isinstance(self.step_file, (tuple, list)):
            for stp in self.step_file:
                if not path.isfile(stp):
                    raise FileNotFoundError(f"Step file {stp} not found.\nStop.")
        else:
            if not path.isfile(self.step_file):
                raise FileNotFoundError(f"Step file {self.step_file} not found.\nStop.")

        startTime = datetime.now()

        if isinstance(self.step_file, (list, tuple)):
            MetaChunk = []
            EnclosureChunk = []
            for stp in self.step_file:
                print(f"read step file : {stp}")
                Meta, Enclosure = Load.load_cad(stp, self.mat_file)
                MetaChunk.append(Meta)
                EnclosureChunk.append(Enclosure)
            MetaList = join_meta_lists(MetaChunk)
            EnclosureList = join_meta_lists(EnclosureChunk)
        else:
            print(f"read step file : {self.step_file}")
            MetaList, EnclosureList = Load.load_cad(
                self.step_file, self.mat_file, self.void_mat, self.comp_solids
            )

        print("End of loading phase")
        tempstr1 = str(datetime.now() - startTime)
        print(tempstr1)
        tempTime = datetime.now()

        # Select a specific solid range from original STEP solids
        if self.cell_range:
            MetaList = MetaList[self.cell_range[0] : self.cell_range[1]]

        # export in STEP format solids read from input file
        # terminate excution
        if self.export_solids != "":
            solids = []
            for m in MetaList:
                if m.IsEnclosure:
                    continue
                solids.extend(m.Solids)
            Part.makeCompound(solids).exportStep(self.export_solids)
            msg = (
                f"Solids exported in file {self.export_solids}\n"
                "GEOUNED Finish. No solid translation performed."
            )
            raise ValueError(msg)

        # set up Universe
        if EnclosureList:
            UniverseBox = get_universe(MetaList + EnclosureList)
        else:
            UniverseBox = get_universe(MetaList)

        Surfaces = UF.SurfacesDict(offset=self.start_surf - 1)

        warnSolids = []
        warnEnclosures = []
        coneInfo = dict()
        tempTime0 = datetime.now()
        if not Options.Facets:

            # decompose all solids in elementary solids (convex ones)
            warningSolidList = decompose_solids(
                MetaList, Surfaces, UniverseBox, code_setting, True
            )

            # decompose Enclosure solids
            if self.void_gen and EnclosureList:
                warningEnclosureList = decompose_solids(
                    EnclosureList, Surfaces, UniverseBox, code_setting, False
                )

            print("End of decomposition phase")

            # start Building CGS cells phase

            for j, m in enumerate(MetaList):
                if m.IsEnclosure:
                    continue
                print("Building cell: ", j + 1)
                cones = Conv.cellDef(m, Surfaces, UniverseBox)
                if cones:
                    coneInfo[m.__id__] = cones
                if j in warningSolidList:
                    warnSolids.append(m)
                if not m.Solids:
                    print("none", j, m.__id__)
                    print(m.Definition)

            if Options.forceNoOverlap:
                Conv.no_overlapping_cell(MetaList, Surfaces)

        else:
            translate(MetaList, Surfaces, UniverseBox, code_setting)
            # decompose Enclosure solids
            if self.void_gen and EnclosureList:
                warningEnclosureList = decompose_solids(
                    EnclosureList, Surfaces, UniverseBox, code_setting, False
                )

        tempstr2 = str(datetime.now() - tempTime)
        print(tempstr2)

        #  building enclosure solids

        if self.void_gen and EnclosureList:
            for j, m in enumerate(EnclosureList):
                print("Building Enclosure Cell: ", j + 1)
                cones = Conv.cellDef(m, Surfaces, UniverseBox)
                if cones:
                    coneInfo[m.__id__] = cones
                if j in warningEnclosureList:
                    warnEnclosures.append(m)

        tempTime1 = datetime.now()

        # void generation phase
        MetaVoid = []
        if self.void_gen:
            print("Build Void")
            print(self.void_exclude)
            if not self.void_exclude:
                MetaReduced = MetaList
            else:
                MetaReduced = exclude_cells(MetaList, self.void_exclude)

            if MetaList:
                init = MetaList[-1].__id__ - len(EnclosureList)
            else:
                init = 0
            MetaVoid = Void.void_generation(
                MetaReduced, EnclosureList, Surfaces, UniverseBox, code_setting, init
            )

        # if code_setting['simplify'] == 'full' and not Options.forceNoOverlap:
        if self.simplify == "full":
            Surfs = {}
            for lst in Surfaces.values():
                for s in lst:
                    Surfs[s.Index] = s

            for c in MetaList:
                if c.Definition.level == 0 or c.IsEnclosure:
                    continue
                print("simplify cell", c.__id__)
                Box = UF.get_box(c)
                CT = build_c_table_from_solids(Box, (c.Surfaces, Surfs), option="full")
                c.Definition.simplify(CT)
                c.Definition.clean()
                if type(c.Definition.elements) is bool:
                    print(
                        f"unexpected constant cell {c.__id__} :{c.Definition.elements}"
                    )

        tempTime2 = datetime.now()
        print("build Time:", tempTime2 - tempTime1)

        print(datetime.now() - startTime)

        cellOffSet = self.start_cell - 1
        if EnclosureList and self.sort_enclosure:
            # sort group solid cell / void cell sequence in each for each enclosure
            # if a solid belong to several enclosure, its definition will be written
            # for the highest enclosure level or if same enclosure level in the first
            # enclosure found
            MetaList = sort_enclosure(MetaList, MetaVoid, cellOffSet)
        else:
            # remove Null Cell and apply cell numbering offset
            deleted = []
            idLabel = {0: 0}
            icount = cellOffSet
            for i, m in enumerate(MetaList):
                if m.NullCell or m.IsEnclosure:
                    deleted.append(i)
                    continue

                icount += 1
                m.label = icount
                idLabel[m.__id__] = m.label

            for i in reversed(deleted):
                del MetaList[i]

            lineComment = """\
##########################################################
             VOID CELLS
##########################################################"""
            mc = UF.GeounedSolid(None)
            mc.Comments = lineComment
            MetaList.append(mc)

            deleted = []
            for i, m in enumerate(MetaVoid):
                if m.NullCell:
                    deleted.append(i)
                    continue
                icount += 1
                m.label = icount
                update_comment(m, idLabel)
            for i in reversed(deleted):
                del MetaVoid[i]

            MetaList.extend(MetaVoid)

        print_warning_solids(warnSolids, warnEnclosures)

        # add plane definition to cone
        process_cones(MetaList, coneInfo, Surfaces, UniverseBox)

        # write outputformat input
        write_geometry(UniverseBox, MetaList, Surfaces, code_setting)

        print("End of MCNP, OpenMC, Serpent and PHITS translation phase")

        print("Process finished")
        print(datetime.now() - startTime)

        print("Translation time of solid cells", tempTime1 - tempTime0)
        print("Translation time of void cells", tempTime2 - tempTime1)


def decompose_solids(MetaList, Surfaces, UniverseBox, setting, meta):
    totsolid = len(MetaList)
    warningSolids = []
    for i, m in enumerate(MetaList):
        if meta and m.IsEnclosure:
            continue
        print(f"Decomposing solid: {i + 1}/{totsolid} ")
        if setting["debug"]:
            print(m.Comments)
            if not path.exists("debug"):
                mkdir("debug")
            if m.IsEnclosure:
                m.Solids[0].exportStep(f"debug/origEnclosure_{i}.stp")
            else:
                m.Solids[0].exportStep(f"debug/origSolid_{i}.stp")

        comsolid, err = Decom.SplitSolid(Part.makeCompound(m.Solids), UniverseBox)

        if err != 0:
            if not path.exists("Suspicious_solids"):
                mkdir("Suspicious_solids")
            if m.IsEnclosure:
                Part.CompSolid(m.Solids).exportStep(
                    f"Suspicious_solids/Enclosure_original_{i}.stp"
                )
                comsolid.exportStep(f"Suspicious_solids/Enclosure_split_{i}.stp")
            else:
                Part.CompSolid(m.Solids).exportStep(
                    f"Suspicious_solids/Solid_original_{i}.stp"
                )
                comsolid.exportStep(f"Suspicious_solids/Solid_split_{i}.stp")

            warningSolids.append(i)

        if setting["debug"]:
            if m.IsEnclosure:
                comsolid.exportStep(f"debug/compEnclosure_{i}.stp")
            else:
                comsolid.exportStep(f"debug/compSolid_{i}.stp")
        Surfaces.extend(
            Decom.extract_surfaces(comsolid, "All", UniverseBox, MakeObj=True)
        )
        m.set_cad_solid()
        m.update_solids(comsolid.Solids)

    return warningSolids


def update_comment(meta, idLabel):
    if meta.__commentInfo__ is None:
        return
    if meta.__commentInfo__[1] is None:
        return
    newLabel = (idLabel[i] for i in meta.__commentInfo__[1])
    meta.set_comments(Void.void_comment_line((meta.__commentInfo__[0], newLabel)))


def process_cones(MetaList, coneInfo, Surfaces, UniverseBox):
    cellId = tuple(coneInfo.keys())
    for m in MetaList:
        if m.__id__ not in cellId and not m.Void:
            continue

        if m.Void and m.__commentInfo__ is not None:
            if m.__commentInfo__[1] is None:
                continue
            cones = set()
            for Id in m.__commentInfo__[1]:
                if Id in cellId:
                    cones.update(-x for x in coneInfo[Id])
            Conv.add_cone_plane(m.Definition, cones, Surfaces, UniverseBox)
        elif not m.Void:
            Conv.add_cone_plane(m.Definition, coneInfo[m.__id__], Surfaces, UniverseBox)


def get_universe(MetaList):
    d = 10
    Box = MetaList[0].BoundBox
    xmin = Box.XMin
    xmax = Box.XMax
    ymin = Box.YMin
    ymax = Box.YMax
    zmin = Box.ZMin
    zmax = Box.ZMax
    for m in MetaList[1:]:
        # MIO. This was removed since in HELIAS the enclosure cell is the biggest one
        # if m.IsEnclosure: continue
        xmin = min(m.BoundBox.XMin, xmin)
        xmax = max(m.BoundBox.XMax, xmax)
        ymin = min(m.BoundBox.YMin, ymin)
        ymax = max(m.BoundBox.YMax, ymax)
        zmin = min(m.BoundBox.ZMin, zmin)
        zmax = max(m.BoundBox.ZMax, zmax)

    return FreeCAD.BoundBox(
        FreeCAD.Vector(xmin - d, ymin - d, zmin - d),
        FreeCAD.Vector(xmax + d, ymax + d, zmax + d),
    )


def print_warning_solids(warnSolids, warnEnclosures):

    if warnSolids or warnEnclosures:
        fic = open("Warning_Solids_definition.txt", "w")
    else:
        return

    if warnSolids:
        lines = "Solids :\n"
        for sol in warnSolids:
            lines += "\n"
            lines += f"{sol.label}\n"
            lines += f"{sol.Comments}\n"
            lines += f"{write_mcnp_cell_def(sol.Definition)}\n"
        fic.write(lines)

    if warnEnclosures:
        lines = "Enclosures :\n"
        for sol in warnEnclosures:
            lines += "\n"
            lines += f"{sol.label}\n"
            lines += f"{sol.Comments}\n"
            lines += f"{write_mcnp_cell_def(sol.Definition)}\n"

        fic.write(lines)

    fic.close()


def join_meta_lists(MList):

    newMetaList = MList[0]
    if MList[0]:
        for M in MList[1:]:
            lastID = newMetaList[-1].__id__ + 1
            for i, meta in enumerate(M):
                meta.__id__ = lastID + i
                newMetaList.append(meta)

    return newMetaList


def exclude_cells(MetaList, labelList):
    voidMeta = []
    for m in MetaList:
        if m.IsEnclosure:
            continue
        found = False
        for label in labelList:
            if label in m.Comments:
                found = True
                break
        if not found:
            voidMeta.append(m)

    return voidMeta


def sort_enclosure(MetaList, MetaVoid, offSet=0):

    newList = {}
    for m in MetaVoid:
        if m.EnclosureID in newList.keys():
            newList[m.EnclosureID].append(m)
        else:
            newList[m.EnclosureID] = [m]

    icount = offSet
    idLabel = {0: 0}
    newMeta = []
    for m in MetaList:
        if m.NullCell:
            continue
        if m.IsEnclosure:
            lineComment = f"""##########################################################
             ENCLOSURE {m.EnclosureID}
##########################################################"""
            mc = UF.GeounedSolid(None)
            mc.Comments = lineComment
            newMeta.append(mc)
            for e in newList[m.EnclosureID]:
                if e.NullCell:
                    continue
                icount += 1
                e.label = icount
                idLabel[e.__id__] = e.label
                newMeta.append(e)
            lineComment = f"""##########################################################
            END  ENCLOSURE {m.EnclosureID}
##########################################################"""
            mc = UF.GeounedSolid(None)
            mc.Comments = lineComment
            newMeta.append(mc)

        else:
            icount += 1
            m.label = icount
            idLabel[m.__id__] = m.label
            newMeta.append(m)

    lineComment = """\
##########################################################
             VOID CELLS 
##########################################################"""
    mc = UF.GeounedSolid(None)
    mc.Comments = lineComment
    newMeta.append(mc)

    for v in newList[0]:
        if v.NullCell:
            continue
        icount += 1
        v.label = icount
        idLabel[v.__id__] = v.label
        newMeta.append(v)

    for m in newMeta:
        if not m.Void:
            continue
        if m.IsEnclosure:
            continue
        update_comment(m, idLabel)

    return newMeta<|MERGE_RESOLUTION|>--- conflicted
+++ resolved
@@ -126,82 +126,7 @@
         cell_summary_file: bool = True,
         sort_enclosure: bool = False,
     ):
-<<<<<<< HEAD
-        """Base class for the conversion of CAD to CSG models
-
-        Args:
-            title (str, optional): Title of the model. Defaults to "Geouned
-                conversion".
-            step_file (str, optional): Name of the CAD file (in STEP format) to
-                be converted. Defaults to "".
-            geometry_name (str, optional): Base name of the output file(s).
-                Defaults to "".
-            mat_file (str, optional): _description_. Defaults to "".
-            out_format (typing.Tuple[str], optional): Format for the output
-                geometry. Available format are: mcnp, openMC_XML, openMC_PY,
-                phits and serpent. Several output format can be written in the
-                same geouned run. Defaults to ("mcnp",).
-            void_gen (bool, optional): Generate voids of the geometry. Defaults
-                to True.
-            debug (bool, optional): Write step files of original and decomposed
-                solids, for each solid in the STEP file. Defaults to False.
-            comp_solids (bool, optional): Join subsolids of STEP file as a single
-                compound solid. Step files generated with SpaceClaim have not
-                exactly the same level of solids as FreeCAD. It may a happened
-                that solids defined has separated solids are read by FreeCAD
-                as a single compound solid (and will produce only one MCNP
-                cell). In this case comp_solids should be set to False. Defaults
-                to True.
-            vol_sdef (bool, optional): Write SDEF definition and tally of solid
-                cell for stochastic volume checking. Defaults to False.
-            dummy_mat (bool, optional): Write dummy material definition card in
-                the MCNP output file for all material labels present in the
-                model. Dummy material definition is "MX 1001 1". Defaults to
-                False.
-            vol_card (bool, optional): Write the CAD calculated volume in the
-                cell definition using the VOL card. Defaults to True.
-            u_card (_type_, optional): Write universe card in the cell definition
-                with the specified universe number (if value = 0 Universe card
-                is not written). Defaults to None.
-            simplify (str, optional): Simplify the cell definition considering
-                relative surfaces position and using Boolean logics. Available
-                options are: "no" no optimization, "void" only void cells are
-                simplified. Algorithm is faster but the simplification is not
-                optimal. "voidfull" : only void cells are simplified with the
-                most optimal algorithm. The time of the conversion can be
-                multiplied by 5 or more. "full" : all the cells (solids and
-                voids) are simplified. Defaults to "No".
-            cell_range (list, optional): Range of cell to be converted (only one
-                range is allowed, e.g [100,220]). Default all solids are
-                converted. Defaults to [].
-            export_solids (str, optional): Export CAD solid after reading.
-                The execution is stopped after export, the translation is not
-                carried out. Defaults to "".
-            min_void_size (float, optional): Minimum size of the edges of the
-                void cell. Units are in mm. Defaults to 200.0.
-            max_bracket (int, optional): Maximum number of brackets (solid
-                complementary) allowed in void cell definition. Defaults to 30.
-            void_mat (list, optional): Assign a material defined by the user
-                instead of void for cells without material definition and the
-                cells generated in the automatic void generation. The format
-                is a 3 valued tuple (mat_label, mat_density, mat_description).
-                Example (100,1e-3,'Air assigned to Void'). Defaults to [].
-            void_exclude (list, optional): #TODO see issue 87. Defaults to [].
-            start_cell (int, optional): Starting cell numbering label. Defaults to 1.
-            start_surf (int, optional): Starting surface numbering label. Defaults to 1.
-            cell_comment_file (bool, optional): Write an additional file with
-                comment associated to each CAD cell in the MCNP output file.
-                Defaults to False.
-            cell_summary_file (bool, optional): Write an additional file with
-                information on the CAD cell translated. Defaults to True.
-            sort_enclosure (bool, optional): If enclosures are defined in the
-                CAD models, the voids cells of the enclosure will be located in
-                the output file in the same location where the enclosure solid
-                is located in the CAD solid tree.. Defaults to False.
-        """
-=======
-
->>>>>>> 1970ce7a
+
         self.title = title
         self.step_file = step_file
         self.geometry_name = geometry_name
